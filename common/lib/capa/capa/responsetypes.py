#
# File:   courseware/capa/responsetypes.py  (post rebase)
#
"""
Problem response evaluation.  Handles checking of student responses,
of a variety of types.

Used by capa_problem.py
"""


# standard library imports
import abc
import cgi
import inspect
import json
import logging
import html5lib
import numbers
import numpy
import os
from pyparsing import ParseException
import sys
import random
import re
import requests
import subprocess
import textwrap
import traceback
import xml.sax.saxutils as saxutils
from cmath import isnan
from sys import float_info

from collections import namedtuple
from shapely.geometry import Point, MultiPoint

from dogapi import dog_stats_api

# specific library imports
from calc import evaluator, UndefinedVariable
from . import correctmap
from .registry import TagRegistry
from datetime import datetime
from pytz import UTC
from .util import (
    compare_with_tolerance, contextualize_text, convert_files_to_filenames,
    is_list_of_files, find_with_default, default_tolerance
)
from lxml import etree
from lxml.html.soupparser import fromstring as fromstring_bs     # uses Beautiful Soup!!! FIXME?
import capa.xqueue_interface as xqueue_interface

import capa.safe_exec as safe_exec

log = logging.getLogger(__name__)

registry = TagRegistry()

CorrectMap = correctmap.CorrectMap  # pylint: disable=C0103
CORRECTMAP_PY = None

QUESTION_HINT_CORRECT_STYLE = 'question_hint_correct'
QUESTION_HINT_INCORRECT_STYLE = 'question_hint_incorrect'
QUESTION_HINT_TEXT_STYLE = 'question_hint_text'

#-----------------------------------------------------------------------------
# Exceptions


class LoncapaProblemError(Exception):
    """
    Error in specification of a problem
    """
    pass


class ResponseError(Exception):
    """
    Error for failure in processing a response, including
    exceptions that occur when executing a custom script.
    """
    pass


class StudentInputError(Exception):
    """
    Error for an invalid student input.
    For example, submitting a string when the problem expects a number
    """
    pass

#-----------------------------------------------------------------------------
#
# Main base class for CAPA responsetypes


class LoncapaResponse(object):
    """
    Base class for CAPA responsetypes.  Each response type (ie a capa question,
    which is part of a capa problem) is represented as a subclass,
    which should provide the following methods:

      - get_score           : evaluate the given student answers, and return a CorrectMap
      - get_answers         : provide a dict of the expected answers for this problem

    Each subclass must also define the following attributes:

      - tags                : xhtml tags identifying this response (used in auto-registering)

    In addition, these methods are optional:

      - setup_response : find and note the answer input field IDs for the response; called
                         by __init__

      - check_hint_condition : check to see if the student's answers satisfy a particular
                               condition for a hint to be displayed

      - render_html          : render this Response as HTML (must return XHTML-compliant string)
      - __unicode__          : unicode representation of this Response

    Each response type may also specify the following attributes:

      - max_inputfields      : (int) maximum number of answer input fields (checked in __init__
                               if not None)

      - allowed_inputfields  : list of allowed input fields (each a string) for this Response

      - required_attributes  : list of required attributes (each a string) on the main
                               response XML stanza

      - hint_tag             : xhtml tag identifying hint associated with this response inside
                               hintgroup
    """
    __metaclass__ = abc.ABCMeta  # abc = Abstract Base Class

    tags = None
    hint_tag = None

    max_inputfields = None
    allowed_inputfields = []
    required_attributes = []
    

    def __init__(self, xml, inputfields, context, system):
        """
        Init is passed the following arguments:

          - xml         : ElementTree of this Response
          - inputfields : ordered list of ElementTrees for each input entry field in this Response
          - context     : script processor context
          - system      : LoncapaSystem instance which provides OS, rendering, and user context

        """
        self.xml = xml
        self.original_xml = xml.__deepcopy__(xml)      # copy of the original, unaltered XML for the benefit of hints

        self.inputfields = inputfields
        self.context = context
        self.capa_system = system

        self.id = xml.get('id')

        # The LoncapaProblemError messages here do not need to be translated as they are
        # only displayed to the user when settings.DEBUG is True
        for abox in inputfields:
            if abox.tag not in self.allowed_inputfields:
                msg = "%s: cannot have input field %s" % (
                    unicode(self), abox.tag)
                msg += "\nSee XML source line %s" % getattr(
                    xml, 'sourceline', '<unavailable>')
                raise LoncapaProblemError(msg)

        if self.max_inputfields and len(inputfields) > self.max_inputfields:
            msg = "%s: cannot have more than %s input fields" % (
                unicode(self), self.max_inputfields)
            msg += "\nSee XML source line %s" % getattr(
                xml, 'sourceline', '<unavailable>')
            raise LoncapaProblemError(msg)

        for prop in self.required_attributes:
            if not xml.get(prop):
                msg = "Error in problem specification: %s missing required attribute %s" % (
                    unicode(self), prop)
                msg += "\nSee XML source line %s" % getattr(
                    xml, 'sourceline', '<unavailable>')
                raise LoncapaProblemError(msg)

        # ordered list of answer_id values for this response
        self.answer_ids = [x.get('id') for x in self.inputfields]
        if self.max_inputfields == 1:
            # for convenience
            self.answer_id = self.answer_ids[0]

        # map input_id -> maxpoints
        self.maxpoints = dict()
        for inputfield in self.inputfields:
            # By default, each answerfield is worth 1 point
            maxpoints = inputfield.get('points', '1')
            self.maxpoints.update({inputfield.get('id'): int(maxpoints)})

        # dict for default answer map (provided in input elements)
        self.default_answer_map = {}
        for entry in self.inputfields:
            answer = entry.get('correct_answer')
            if answer:
                self.default_answer_map[entry.get(
                    'id')] = contextualize_text(answer, self.context)

        if hasattr(self, 'setup_response'):
            self.setup_response()

    def get_max_score(self):
        """
        Return the total maximum points of all answer fields under this Response
        """
        return sum(self.maxpoints.values())

    def render_html(self, renderer, response_msg=''):
        """
        Return XHTML Element tree representation of this Response.

        Arguments:

          - renderer : procedure which produces HTML given an ElementTree
          - response_msg: a message displayed at the end of the Response
        """
        # render ourself as a <span> + our content
        tree = etree.Element('span')

        # problem author can make this span display:inline
        if self.xml.get('inline', ''):
            tree.set('class', 'inline')

        for item in self.xml:
            # call provided procedure to do the rendering
            item_xhtml = renderer(item)
            if item_xhtml is not None:
                tree.append(item_xhtml)
        tree.tail = self.xml.tail

        # Add a <div> for the message at the end of the response
        if response_msg:
            tree.append(self._render_response_msg_html(response_msg))

        return tree

    def evaluate_answers(self, student_answers, old_cmap):
        """
        Called by capa_problem.LoncapaProblem to evaluate student answers, and to
        generate hints (if any).

        Returns the new CorrectMap, with (correctness,msg,hint,hintmode) for each answer_id.
        """
        new_cmap = self.get_score(student_answers)
        self.get_hints(convert_files_to_filenames(
            student_answers), new_cmap, old_cmap)
        # log.debug('new_cmap = %s' % new_cmap)
        return new_cmap

    def _using_new_style_hints(self):
        """
        Examine the problem's XML tree to determine whether the "new style" hint mechanism is in use.

        Return True if it is in use.
        """
        using_new_style_hints = False  # assume we are not using new style hints
        xproblem_element = self.xml.getroottree().xpath('.')
        schema_version = xproblem_element[0].get('schema')
        if schema_version and schema_version == 'edXML/1.0':        # this is the right schema
            using_new_style_hints = True                            # turns out we are using new style hints
        return using_new_style_hints

    def get_compound_condition_hints(self, new_cmap, student_answers):
        """
        Check for any compound condition hints for the current question. If any are found
        and the selection matches the criteria specified, modify 'new_cmap'
        appropriately so that the hint material can be rendered further downstream.

        Return True if any match was found
        """
        return False

    def get_single_choice_hints(self, new_cmap, student_answers):
        """
        Check for any single item hints for the current question. If any are found
        and the selection matches the criteria specified, modify 'new_cmap'
        appropriately so that the hint material can be rendered further downstream.
        """
        pass

    def get_xml_hints(self, student_answers, new_cmap):
        """
        Look to the XML for any hinting which might be need to be displayed to the student.
        If any hint material is discovered 'new_cmap' is modified accordingly for display
        further downstream.

        Return True if new style hints were found
        """
        new_style_hints_found = False
        if len(student_answers) > 0:                        # if the student has supplied at least one selection
            if self._using_new_style_hints():               # if we are using new style hints
                new_style_hints_found = True                # note that new style hints may be used
                if not self.get_compound_condition_hints(new_cmap, student_answers):   # if no compound rules matched
                    self.get_single_choice_hints(new_cmap, student_answers)      # check for any single selection hints
        return new_style_hints_found

    def get_hints(self, student_answers, new_cmap, old_cmap):
        """
        Generate adaptive hints for this problem based on student answers, the old CorrectMap,
        and the new CorrectMap produced by get_score.

        Does not return anything.

        Modifies new_cmap, by adding hints to answer_id entries as appropriate.
        """

        hintfn = None
        hint_function_provided = False
        hintgroup = self.xml.find('hintgroup')
        if hintgroup:
            hintfn = hintgroup.get('hintfn')
            if hintfn:
                hint_function_provided = True

        if hint_function_provided:
            # Hint is determined by a function defined in the <script> context; evaluate
            # that function to obtain list of hint, hintmode for each answer_id.

            # The function should take arguments (answer_ids, student_answers, new_cmap, old_cmap)
            # and it should modify new_cmap as appropriate.

            # We may extend this in the future to add another argument which provides a
            # callback procedure to a social hint generation system.

            global CORRECTMAP_PY
            if CORRECTMAP_PY is None:
                # We need the CorrectMap code for hint functions. No, this is not great.
                CORRECTMAP_PY = inspect.getsource(correctmap)

            code = (
                CORRECTMAP_PY + "\n" +
                self.context['script_code'] + "\n" +
                textwrap.dedent("""
                    new_cmap = CorrectMap()
                    new_cmap.set_dict(new_cmap_dict)
                    old_cmap = CorrectMap()
                    old_cmap.set_dict(old_cmap_dict)
                    {hintfn}(answer_ids, student_answers, new_cmap, old_cmap)
                    new_cmap_dict.update(new_cmap.get_dict())
                    old_cmap_dict.update(old_cmap.get_dict())
                    """).format(hintfn=hintfn)
            )
            globals_dict = {
                'answer_ids': self.answer_ids,
                'student_answers': student_answers,
                'new_cmap_dict': new_cmap.get_dict(),
                'old_cmap_dict': old_cmap.get_dict(),
            }

            try:
                safe_exec.safe_exec(
                    code,
                    globals_dict,
                    python_path=self.context['python_path'],
                    slug=self.id,
                    random_seed=self.context['seed'],
                    unsafely=self.capa_system.can_execute_unsafe_code(),
                )
            except Exception as err:
                _ = self.capa_system.i18n.ugettext
                msg = _('Error {err} in evaluating hint function {hintfn}.').format(err=err, hintfn=hintfn)
                sourcenum = getattr(self.xml, 'sourceline', _('(Source code line unavailable)'))
                msg += "\n" + _("See XML source line {sourcenum}.").format(sourcenum=sourcenum)
                raise ResponseError(msg)

            new_cmap.set_dict(globals_dict['new_cmap_dict'])
        else:                   # no hint function provided
            if not self.get_xml_hints(student_answers, new_cmap):     # if new style hints were not found
                # hint specified by conditions and text dependent on conditions (a-la Loncapa design)
                # see http://help.loncapa.org/cgi-bin/fom?file=291
                #
                # Example:
                #
                # <formularesponse samples="x@-5:5#11" id="11" answer="$answer">
                #   <textline size="25" />
                #   <hintgroup>
                #     <formulahint samples="x@-5:5#11" answer="$wrongans" name="inversegrad"></formulahint>
                #     <hintpart on="inversegrad">
                #       <text>You have inverted the slope in the question.  The slope is
                #             (y2-y1)/(x2 - x1) you have the slope as (x2-x1)/(y2-y1).</text>
                #     </hintpart>
                #   </hintgroup>
                # </formularesponse>

                if (self.hint_tag is not None
                    and hintgroup
                    and hintgroup.find(self.hint_tag) is not None
                    and hasattr(self, 'check_hint_condition')):

                    rephints = hintgroup.findall(self.hint_tag)
                    hints_to_show = self.check_hint_condition(
                        rephints, student_answers)
                    # can be 'on_request' or 'always' (default)

                    hintmode = hintgroup.get('mode', 'always')
                    for hintpart in hintgroup.findall('hintpart'):
                        if hintpart.get('on') in hints_to_show:
                            hint_text = hintpart.find('text').text
                            # make the hint appear after the last answer box in this
                            # response
                            aid = self.answer_ids[-1]
                            new_cmap.set_hint_and_mode(aid, hint_text, hintmode)
                    log.debug('after hint: new_cmap = %s', new_cmap)

    @abc.abstractmethod
    def get_score(self, student_answers):
        """
        Return a CorrectMap for the answers expected vs given.  This includes
        (correctness, npoints, msg) for each answer_id.

        Arguments:
         - student_answers : dict of (answer_id, answer) where answer = student input (string)
        """
        pass

    @abc.abstractmethod
    def get_answers(self):
        """
        Return a dict of (answer_id, answer_text) for each answer for this question.
        """
        pass

    def check_hint_condition(self, hxml_set, student_answers):
        """
        Return a list of hints to show.

          - hxml_set        : list of Element trees, each specifying a condition to be
                              satisfied for a named hint condition

          - student_answers : dict of student answers

        Returns a list of names of hint conditions which were satisfied.  Those are used
        to determine which hints are displayed.
        """
        pass

    def _extract_problem_hints(self):
        """
        Find any problem hints (as distinct from question hints which provide a form
        of 'targeted feedback') in the XML for the problem. If any are found,
        create a list of them for later use then remove the XML elements to keep
        them from being displayed to student (via the XML, that is).
        :return: Nothing
        """
        problem_hint_list = []
        problem_element = self.xml.getparent()
        for hint_element in problem_element.findall('hints/hint'):
            problem_hint_list.append(hint_element.text.strip())

    def setup_response(self):
        self._extract_problem_hints()

    def __unicode__(self):
        return u'LoncapaProblem Response %s' % self.xml.tag

    def _render_response_msg_html(self, response_msg):
        """ Render a <div> for a message that applies to the entire response.

        *response_msg* is a string, which may contain XHTML markup

        Returns an etree element representing the response message <div> """
        # First try wrapping the text in a <div> and parsing
        # it as an XHTML tree
        try:
            response_msg_div = etree.XML('<div>%s</div>' % str(response_msg))

        # If we can't do that, create the <div> and set the message
        # as the text of the <div>
        except:
            response_msg_div = etree.Element('div')
            response_msg_div.text = str(response_msg)

        # Set the css class of the message <div>
        response_msg_div.set("class", "response_message")

        return response_msg_div

    # These accessor functions allow polymorphic checking of response
    # objects without having to call hasattr() directly.
    def has_mask(self):
        """True if the response has masking."""
        return hasattr(self, '_has_mask')

    def has_shuffle(self):
        """True if the response has a shuffle transformation."""
        return hasattr(self, '_has_shuffle')

    def has_answerpool(self):
        """True if the response has an answer-pool transformation."""
        return hasattr(self, '_has_answerpool')

#-----------------------------------------------------------------------------
@registry.register
class JavascriptResponse(LoncapaResponse):
    """
    This response type is used when the student's answer is graded via
    Javascript using Node.js.
    """

    tags = ['javascriptresponse']
    max_inputfields = 1
    allowed_inputfields = ['javascriptinput']

    def setup_response(self):
        super(JavascriptResponse, self).setup_response()

        # Sets up generator, grader, display, and their dependencies.
        self.parse_xml()

        self.compile_display_javascript()

        self.params = self.extract_params()

        if self.generator:
            self.problem_state = self.generate_problem_state()
        else:
            self.problem_state = None

        self.solution = None

        self.prepare_inputfield()

    def compile_display_javascript(self):

        # TODO FIXME
        # arjun: removing this behavior for now (and likely forever). Keeping
        # until we decide on exactly how to solve this issue. For now, files are
        # manually being compiled to DATA_DIR/js/compiled.

        # latestTimestamp = 0
        # basepath = self.capa_system.filestore.root_path + '/js/'
        # for filename in (self.display_dependencies + [self.display]):
        #    filepath = basepath + filename
        #    timestamp = os.stat(filepath).st_mtime
        #    if timestamp > latestTimestamp:
        #        latestTimestamp = timestamp
        #
        # h = hashlib.md5()
        # h.update(self.answer_id + str(self.display_dependencies))
        # compiled_filename = 'compiled/' + h.hexdigest() + '.js'
        # compiled_filepath = basepath + compiled_filename

        # if not os.path.exists(compiled_filepath) or os.stat(compiled_filepath).st_mtime < latestTimestamp:
        #    outfile = open(compiled_filepath, 'w')
        #    for filename in (self.display_dependencies + [self.display]):
        #        filepath = basepath + filename
        #        infile = open(filepath, 'r')
        #        outfile.write(infile.read())
        #        outfile.write(';\n')
        #        infile.close()
        #    outfile.close()

        # TODO this should also be fixed when the above is fixed.
        filename = self.capa_system.ajax_url.split('/')[-1] + '.js'
        self.display_filename = 'compiled/' + filename

    def parse_xml(self):
        self.generator_xml = self.xml.xpath('//*[@id=$id]//generator',
                                            id=self.xml.get('id'))[0]

        self.grader_xml = self.xml.xpath('//*[@id=$id]//grader',
                                         id=self.xml.get('id'))[0]

        self.display_xml = self.xml.xpath('//*[@id=$id]//display',
                                          id=self.xml.get('id'))[0]

        self.xml.remove(self.generator_xml)
        self.xml.remove(self.grader_xml)
        self.xml.remove(self.display_xml)

        self.generator = self.generator_xml.get("src")
        self.grader = self.grader_xml.get("src")
        self.display = self.display_xml.get("src")

        if self.generator_xml.get("dependencies"):
            self.generator_dependencies = self.generator_xml.get(
                "dependencies").split()
        else:
            self.generator_dependencies = []

        if self.grader_xml.get("dependencies"):
            self.grader_dependencies = self.grader_xml.get(
                "dependencies").split()
        else:
            self.grader_dependencies = []

        if self.display_xml.get("dependencies"):
            self.display_dependencies = self.display_xml.get(
                "dependencies").split()
        else:
            self.display_dependencies = []

        self.display_class = self.display_xml.get("class")

    def get_node_env(self):

        js_dir = os.path.join(self.capa_system.filestore.root_path, 'js')
        tmp_env = os.environ.copy()
        node_path = self.capa_system.node_path + ":" + os.path.normpath(js_dir)
        tmp_env["NODE_PATH"] = node_path
        return tmp_env

    def call_node(self, args):
        # Node.js code is un-sandboxed. If the LoncapaSystem says we aren't
        # allowed to run unsafe code, then stop now.
        if not self.capa_system.can_execute_unsafe_code():
            _ = self.capa_system.i18n.ugettext
            msg = _("Execution of unsafe Javascript code is not allowed.")
            raise LoncapaProblemError(msg)

        subprocess_args = ["node"]
        subprocess_args.extend(args)

        return subprocess.check_output(subprocess_args, env=self.get_node_env())

    def generate_problem_state(self):

        generator_file = os.path.dirname(os.path.normpath(
            __file__)) + '/javascript_problem_generator.js'
        output = self.call_node([generator_file,
                                 self.generator,
                                 json.dumps(self.generator_dependencies),
                                 json.dumps(str(self.context['seed'])),
                                 json.dumps(self.params)]).strip()

        return json.loads(output)

    def extract_params(self):

        params = {}

        for param in self.xml.xpath('//*[@id=$id]//responseparam',
                                    id=self.xml.get('id')):

            raw_param = param.get("value")
            params[param.get("name")] = json.loads(
                contextualize_text(raw_param, self.context))

        return params

    def prepare_inputfield(self):

        for inputfield in self.xml.xpath('//*[@id=$id]//javascriptinput',
                                         id=self.xml.get('id')):

            escapedict = {'"': '&quot;'}

            encoded_params = json.dumps(self.params)
            encoded_params = saxutils.escape(encoded_params, escapedict)
            inputfield.set("params", encoded_params)

            encoded_problem_state = json.dumps(self.problem_state)
            encoded_problem_state = saxutils.escape(encoded_problem_state,
                                                    escapedict)
            inputfield.set("problem_state", encoded_problem_state)

            inputfield.set("display_file", self.display_filename)
            inputfield.set("display_class", self.display_class)

    def get_score(self, student_answers):
        json_submission = student_answers[self.answer_id]
        (all_correct, evaluation, solution) = self.run_grader(json_submission)
        self.solution = solution
        correctness = 'correct' if all_correct else 'incorrect'
        if all_correct:
            points = self.get_max_score()
        else:
            points = 0
        return CorrectMap(self.answer_id, correctness, npoints=points, msg=evaluation)

    def run_grader(self, submission):
        if submission is None or submission == '':
            submission = json.dumps(None)

        grader_file = os.path.dirname(os.path.normpath(
            __file__)) + '/javascript_problem_grader.js'
        outputs = self.call_node([grader_file,
                                  self.grader,
                                  json.dumps(self.grader_dependencies),
                                  submission,
                                  json.dumps(self.problem_state),
                                  json.dumps(self.params)]).split('\n')

        all_correct = json.loads(outputs[0].strip())
        evaluation = outputs[1].strip()
        solution = outputs[2].strip()
        return (all_correct, evaluation, solution)

    def get_answers(self):
        if self.solution is None:
            (_, _, self.solution) = self.run_grader(None)

        return {self.answer_id: self.solution}


#-----------------------------------------------------------------------------
@registry.register
class ChoiceResponse(LoncapaResponse):
    """
    This response type is used when the student chooses from a discrete set of
    choices. Currently, to be marked correct, all "correct" choices must be
    supplied by the student, and no extraneous choices may be included.

    This response type allows for two inputtypes: radiogroups and checkbox
    groups. radiogroups are used when the student should select a single answer,
    and checkbox groups are used when the student may supply 0+ answers.
    Note: it is suggested to include a "None of the above" choice when no
    answer is correct for a checkboxgroup inputtype; this ensures that a student
    must actively mark something to get credit.

    If two choices are marked as correct with a radiogroup, the student will
    have no way to get the answer right.

    TODO: Allow for marking choices as 'optional' and 'required', which would
    not penalize a student for including optional answers and would also allow
    for questions in which the student can supply one out of a set of correct
    answers.This would also allow for survey-style questions in which all
    answers are correct.

    Example:

    <choiceresponse>
        <radiogroup>
            <choice correct="False">
                <text>This is a wrong answer.</text>
            </choice>
            <choice correct="True">
                <text>This is the right answer.</text>
            </choice>
            <choice correct="False">
                <text>This is another wrong answer.</text>
            </choice>
        </radiogroup>
    </choiceresponse>

    In the above example, radiogroup can be replaced with checkboxgroup to allow
    the student to select more than one choice.

    TODO: In order for the inputtypes to render properly, this response type
    must run setup_response prior to the input type rendering. Specifically, the
    choices must be given names. This behavior seems like a leaky abstraction,
    and it'd be nice to change this at some point.

    """
    tags = ['choiceresponse']
    hint_tag = 'choicehint'
    max_inputfields = 1
    allowed_inputfields = ['checkboxgroup', 'radiogroup']
    correct_choices = None

    def setup_response(self):
        super(ChoiceResponse, self).setup_response()

        self.assign_choice_names()

        correct_xml = self.xml.xpath('//*[@id=$id]//choice[@correct="True" or @correct="true"]', id=self.xml.get('id'))

        self.correct_choices = set([choice.get(
            'name') for choice in correct_xml])


    def wrap_hints_correct_or_incorrect(self, new_cmap, problem, problem_hint_shown):
        """
        If any question hints have been added to the 'msg' string in 'new_cmap' wrap that
        html text in a <div> element announcing the correct/incorrect status of the student's
        response.
        :param new_cmap:           The correct map under construction
        :param problem:            The problem id
        :param problem_hint_shown: True if at least one question hint was added that needs wrapping
        :return:                   None
        """
        if problem_hint_shown:
            if new_cmap[problem]['correctness'] == 'correct':
                correctness_string = 'CORRECT'
                div_class = 'question_hint_correct'
            else:
                correctness_string = 'INCORRECT'
                div_class = 'question_hint_incorrect'

            new_cmap[problem]['msg'] = '<div class="' + div_class + '">' \
                                       + correctness_string \
                                       + new_cmap[problem]['msg'] + '</div>'

    def get_single_choice_hints(self, new_cmap, student_answers):
        '''
        Check the XML for any hints which should be delivered to the student based
        on the answer choices made.

        :param new_cmap:        the 'correct map' to which applicable hints will be
                                added for display by downstream code
        :param student_answers: the set of answer choices made by the student
        :return:                nothing
        '''
        for problem in student_answers:
            problem_hint_shown = False
            student_answer_list = student_answers[problem]
            if not isinstance(student_answer_list, list):       # if the 'list' is not yet a list
                student_answer_list = [student_answer_list]     # cast it as a true list

            choice_list = self.xml.xpath('//choice')
            for choice in choice_list:
                choice_id = choice.get('name')
                attribute_test = '[@name="' + choice_id + '"]'
                if choice_id in student_answer_list:            # if this choice was selected by the student
                    hint_test = '[@selected="True"]'
                    xpath_string = '//choice' + attribute_test + '/choicehint' + hint_test
                else:                                           # else this choice was not selected by the student
                    hint_test = '[@selected="False"]'
                    xpath_string = '//choice' + attribute_test + '/choicehint' + hint_test

                hint_text_element = self.xml.xpath(xpath_string)
                if hint_text_element:
                    problem_hint_shown = True
                    hint_text = hint_text_element[0].text.strip()
                    new_cmap[problem]['msg'] += '<div class="' \
                                                + QUESTION_HINT_TEXT_STYLE \
                                                + '">' + hint_text + '</div>'

            self.wrap_hints_correct_or_incorrect(new_cmap, problem, problem_hint_shown)

    def assign_choice_names(self):
        """
        Initialize name attributes in <choice> tags for this response.
        """

        for index, choice in enumerate(self.xml.xpath('//*[@id=$id]//choice',
                                                      id=self.xml.get('id'))):
            if choice.get('id') == None:
                choice.set("id", chr(ord("A") + index))   # each choice gets a default 'id' of A,B,C...
            choice.set("name", "choice_" + str(index))

    def get_score(self, student_answers):

        student_answer = student_answers.get(self.answer_id, [])

        if not isinstance(student_answer, list):
            student_answer = [student_answer]

        student_answer = set(student_answer)

        required_selected = len(self.correct_choices - student_answer) == 0
        no_extra_selected = len(student_answer - self.correct_choices) == 0

        correct = required_selected & no_extra_selected

        if correct:
            return CorrectMap(self.answer_id, 'correct')
        else:
            return CorrectMap(self.answer_id, 'incorrect')

    def get_answers(self):
        answers = []
        if self.correct_choices != None:
            answers = {self.answer_id: list(self.correct_choices)}
        return answers

    def get_compound_condition_hints(self, new_cmap, student_answers):
        """
        Check the XML for any compund condition hints which should be delivered to the student based
        on the answer choices made.

        :param new_cmap:        the 'correct map' to which applicable hints will be
                                added for display by downstream code
        :param student_answers: the set of answer choices made by the student
        :return:                true if at least one compound condition hint matched
        """
        compound_hint_matched = False       # assume we won't find any matching rules

        for problem in student_answers:
            problem_hint_shown = False
            selection_id_list = []              # create a list of all the student's selected id's
            for student_answer in student_answers[problem]:
                choice_list = self.xml.xpath('checkboxgroup/choice [@name="' + str(student_answer) + '"]')
                if choice_list:             # if we found at least one choice element
                    choice = choice_list[0]
                    selection_id_list.append(choice.get('id').upper())
            selection_id_list.sort()        # sort the list to make comparison easier

            for boolean_hint_element in self.xml.xpath("//booleanhint"):
                boolean_condition_string = boolean_hint_element.get("value").upper()
                boolean_condition_string = boolean_condition_string.replace("AND", " ")  # delete optional 'AND' operator
                boolean_condition_string = boolean_condition_string.replace("*", " ")    # delete any '*' operator

                boolean_condition_list = []
                for boolean_conditon_token in boolean_condition_string.split(" "):
                    if len(boolean_conditon_token.strip()) > 0:
                        boolean_condition_list.append(boolean_conditon_token)
                boolean_condition_list.sort()   # sort the list to make comparison easier

                if boolean_condition_list == selection_id_list:
                    compound_hint_matched = True

                    hint_label = ''
                    if boolean_hint_element.get('label'):
                        hint_label = boolean_hint_element.get('label') + ': '

                    new_cmap[problem]['msg'] = '<div class="' + QUESTION_HINT_TEXT_STYLE + '">' \
                        + hint_label + boolean_hint_element.text.strip() + '</div>'
                    problem_hint_shown = True
                    break

            self.wrap_hints_correct_or_incorrect(new_cmap, problem, problem_hint_shown)

        return compound_hint_matched

#-----------------------------------------------------------------------------


@registry.register
class MultipleChoiceResponse(LoncapaResponse):
    """
    Multiple Choice Response
    The shuffle and answer-pool features on this class enable permuting and
    subsetting the choices shown to the student.
    Both features enable name "masking":
    With masking, the regular names of multiplechoice choices
    choice_0 choice_1 ... are not used. Instead we use random masked names
    mask_2 mask_0 ... so that a view-source of the names reveals nothing about
    the original order. We introduce the masked names right at init time, so the
    whole software stack works with just the one system of naming.
    The .has_mask() test on a response checks for masking, implemented by a
    ._has_mask attribute on the response object.
    The logging functionality in capa_base calls the unmask functions here
    to translate back to choice_0 name style for recording in the logs, so
    the logging is in terms of the regular names.
    """
    # TODO: handle direction and randomize

    tags = ['multiplechoiceresponse']
    hint_tag = 'choicehint'
    max_inputfields = 1
    allowed_inputfields = ['choicegroup']
    correct_choices = None

    def setup_response(self):
        super(MultipleChoiceResponse, self).setup_response()

        # call secondary setup for MultipleChoice questions, to set name
        # attributes
        self.mc_setup_response()

        # define correct choices (after calling secondary setup)
        xml = self.xml
        cxml = xml.xpath('//*[@id=$id]//choice', id=xml.get('id'))

        # contextualize correct attribute and then select ones for which
        # correct = "True"
        self.correct_choices = [
            contextualize_text(choice.get('name'), self.context)
            for choice in cxml
<<<<<<< HEAD
            if contextualize_text(choice.get('correct'), self.context).upper() == "TRUE"
=======
            if contextualize_text(choice.get('correct'), self.context) == "True"
>>>>>>> a32cb6c9
        ]

    def get_single_choice_hints(self, new_cmap, student_answers):
        '''
        Check the XML for any hints which should be delivered to the student based
        on the answer choices made.

        :param new_cmap:        the 'correct map' to which applicable hints will be
                                added for display by downstream code
        :param student_answers: the set of answer choices made by the student
        :return:                nothing
        '''
<<<<<<< HEAD
        for student_answer in student_answers:
            if unicode(self.answer_id) == student_answer:
                choicegroup_test = '[@id="' + student_answer + '"]'
                choice_test = '[@name="' + student_answers[student_answer] + '"]'
                choice = self.xml.xpath('//choicegroup' + choicegroup_test + '/choice' + choice_test)[0]
                choice_hints = self.xml.xpath('//choicegroup' + choicegroup_test + '/choice' + choice_test + '/choicehint')
                if choice_hints:
                    choice_hint = choice_hints[0]
=======
        for problem in student_answers:
            student_answer_list = student_answers[problem]
            if not isinstance(student_answer_list, list):       # if the 'list' is not yet a list
                student_answer_list = [student_answer_list]     # cast it as a true list

            for student_answer in student_answer_list:
                attribute_test = '[@name="' + student_answer + '"]'
                choice = self.xml.xpath('//choice' + attribute_test)[0]
                choice_correctness = choice.get("correct")

                choicehint_list = self.xml.xpath('//choice' + attribute_test + '/choicehint')
                for choice_hint in choicehint_list:
>>>>>>> a32cb6c9
                    choice_hint_text = choice_hint.text.strip()
                    if len(choice_hint_text) > 0:
                        choice_hint_label = choice_hint.get('label')

                        message_style_class = QUESTION_HINT_INCORRECT_STYLE         # assume the answer was incorrect
<<<<<<< HEAD
                        if choice.get('correct').upper() == 'TRUE':
=======
                        if choice.get('correct'):
>>>>>>> a32cb6c9
                            message_style_class = QUESTION_HINT_CORRECT_STYLE       # guessed wrong, answer was correct

                        if choice_hint_label:
                            correctness_string = choice_hint_label + ': '
                        else:
                            correctness_string = 'INCORRECT: '  # assume the answer is incorrect
<<<<<<< HEAD
                            if choice.get('correct').upper() == 'TRUE':
                                correctness_string = 'CORRECT: '

                        new_cmap[self.answer_id]['msg'] = new_cmap[self.answer_id]['msg'] + \
                            '<div class="' + message_style_class + '">' \
                            + correctness_string + choice_hint_text + '</div>'
                break
=======
                            if choice.get('correct') == 'True':
                                correctness_string = 'CORRECT: '

                        new_cmap[problem]['msg'] = new_cmap[problem]['msg'] + \
                            '<div class="' + message_style_class + '">' \
                            + correctness_string + choice_hint_text + '</div>'

>>>>>>> a32cb6c9

    def mc_setup_response(self):
        """
        Initialize name attributes in <choice> stanzas in the <choicegroup> in this response.
        Masks the choice names if applicable.
        """
        i = 0
        for response in self.xml.xpath("choicegroup"):
            # Is Masking enabled? -- check for shuffle or answer-pool features
            ans_str = response.get("answer-pool")
            # Masking (self._has_mask) is off, to be re-enabled with a future PR.
            rtype = response.get('type')
            if rtype not in ["MultipleChoice"]:
                # force choicegroup to be MultipleChoice if not valid
                response.set("type", "MultipleChoice")
            for choice in list(response):
                # The regular, non-masked name:
                if choice.get("name") is not None:
                    name = "choice_" + choice.get("name")
                else:
                    name = "choice_" + str(i)
                    i += 1
                # If using the masked name, e.g. mask_0, save the regular name
                # to support unmasking later (for the logs).
                if self.has_mask():
                    mask_name = "mask_" + str(mask_ids.pop())
                    self._mask_dict[mask_name] = name
                    choice.set("name", mask_name)
                else:
                    choice.set("name", name)

    def late_transforms(self, problem):
        """
        Rearrangements run late in the __init__ process.
        Cannot do these at response init time, as not enough
        other stuff exists at that time.
        """
        self.do_shuffle(self.xml, problem)
        self.do_answer_pool(self.xml, problem)

    def get_score(self, student_answers):
        """
        grade student response.
        """
        # log.debug('%s: student_answers=%s, correct_choices=%s' % (
        #   unicode(self), student_answers, self.correct_choices))
        if (self.answer_id in student_answers
                and student_answers[self.answer_id] in self.correct_choices):
            return CorrectMap(self.answer_id, 'correct')
        else:
            return CorrectMap(self.answer_id, 'incorrect')

    def get_answers(self):
        return {self.answer_id: self.correct_choices}

    def unmask_name(self, name):
        """
        Given a masked name, e.g. mask_2, returns the regular name, e.g. choice_0.
        Fails with LoncapaProblemError if called on a response that is not masking.
        """
        if not self.has_mask():
            _ = self.capa_system.i18n.ugettext
            # Translators: 'unmask_name' is a method name and should not be translated.
            msg = _("unmask_name called on response that is not masked")
            raise LoncapaProblemError(msg)
        return self._mask_dict[name]

    def unmask_order(self):
        """
        Returns a list of the choice names in the order displayed to the user,
        using the regular (non-masked) names.
        """
        # With masking disabled, this computation remains interesting to see
        # the displayed order, even though there is no unmasking.
        choices = self.xml.xpath('choicegroup/choice')
        return [choice.get("name") for choice in choices]

    def do_shuffle(self, tree, problem):
        """
        For a choicegroup with shuffle="True", shuffles the choices in-place in the given tree
        based on the seed. Otherwise does nothing.
        Raises LoncapaProblemError if both shuffle and answer-pool are active:
        a problem should use one or the other but not both.
        Does nothing if the tree has already been processed.
        """
        # The tree is already pared down to this <multichoiceresponse> so this query just
        # gets the child choicegroup (i.e. no leading //)
        choicegroups = tree.xpath('choicegroup[@shuffle="True"]')
        if choicegroups:
            choicegroup = choicegroups[0]
            if choicegroup.get('answer-pool') is not None:
                _ = self.capa_system.i18n.ugettext
                # Translators: 'shuffle' and 'answer-pool' are attribute names and should not be translated.
                msg = _("Do not use shuffle and answer-pool at the same time")
                raise LoncapaProblemError(msg)
            # Note in the response that shuffling is done.
            # Both to avoid double-processing, and to feed the logs.
            if self.has_shuffle():
                return
            self._has_shuffle = True  # pylint: disable=W0201
            # Move elements from tree to list for shuffling, then put them back.
            ordering = list(choicegroup.getchildren())
            for choice in ordering:
                choicegroup.remove(choice)
            ordering = self.shuffle_choices(ordering, self.get_rng(problem))
            for choice in ordering:
                choicegroup.append(choice)

    def shuffle_choices(self, choices, rng):
        """
        Returns a list of choice nodes with the shuffling done,
        using the provided random number generator.
        Choices with 'fixed'='True' are held back from the shuffle.
        """
        # Separate out a list of the stuff to be shuffled
        # vs. the head/tail of fixed==True choices to be held back from the shuffle.
        # Rare corner case: A fixed==True choice "island" in the middle is lumped in
        # with the tail group of fixed choices.
        # Slightly tricky one-pass implementation using a state machine
        head = []
        middle = []  # only this one gets shuffled
        tail = []
        at_head = True
        for choice in choices:
            if at_head and choice.get('fixed') == 'True':
                head.append(choice)
                continue
            at_head = False
            if choice.get('fixed') == 'True':
                tail.append(choice)
            else:
                middle.append(choice)
        rng.shuffle(middle)
        return head + middle + tail

    def get_rng(self, problem):
        """
        Get the random number generator to be shared by responses
        of the problem, creating it on the problem if needed.
        """
        # Multiple questions in a problem share one random number generator (rng) object
        # stored on the problem. If each question got its own rng, the structure of multiple
        # questions within a problem could appear predictable to the student,
        # e.g. (c) keeps being the correct choice. This is due to the seed being
        # defined at the problem level, so the multiple rng's would be seeded the same.
        # The name _shared_rng begins with an _ to suggest that it is not a facility
        # for general use.
        # pylint: disable=protected-access
        if not hasattr(problem, '_shared_rng'):
            problem._shared_rng = random.Random(self.context['seed'])
        return problem._shared_rng

    def do_answer_pool(self, tree, problem):
        """
        Implements the answer-pool subsetting operation in-place on the tree.
        Allows for problem questions with a pool of answers, from which answer options shown to the student
        and randomly selected so that there is always 1 correct answer and n-1 incorrect answers,
        where the author specifies n as the value of the attribute "answer-pool" within <choicegroup>

        The <choicegroup> tag must have an attribute 'answer-pool' giving the desired
        pool size. If that attribute is zero or not present, no operation is performed.
        Calling this a second time does nothing.
        Raises LoncapaProblemError if the answer-pool value is not an integer,
        or if the number of correct or incorrect choices available is zero.
        """
        choicegroups = tree.xpath("choicegroup[@answer-pool]")
        if choicegroups:
            choicegroup = choicegroups[0]
            num_str = choicegroup.get('answer-pool')
            if num_str == '0':
                return
            try:
                num_choices = int(num_str)
            except ValueError:
                _ = self.capa_system.i18n.ugettext
                # Translators: 'answer-pool' is an attribute name and should not be translated.
                msg = _("answer-pool value should be an integer")
                raise LoncapaProblemError(msg)

            # Note in the response that answerpool is done.
            # Both to avoid double-processing, and to feed the logs.
            if self.has_answerpool():
                return
            self._has_answerpool = True  # pylint: disable=W0201

            choices_list = list(choicegroup.getchildren())

            # Remove all choices in the choices_list (we will add some back in later)
            for choice in choices_list:
                choicegroup.remove(choice)

            rng = self.get_rng(problem)  # random number generator to use
            # Sample from the answer pool to get the subset choices and solution id
            (solution_id, subset_choices) = self.sample_from_answer_pool(choices_list, rng, num_choices)

            # Add back in randomly selected choices
            for choice in subset_choices:
                choicegroup.append(choice)

            # Filter out solutions that don't correspond to the correct answer we selected to show
            # Note that this means that if the user simply provides a <solution> tag, nothing is filtered
            solutionset = choicegroup.xpath('../following-sibling::solutionset')
            if len(solutionset) != 0:
                solutionset = solutionset[0]
                solutions = solutionset.xpath('./solution')
                for solution in solutions:
                    if solution.get('explanation-id') != solution_id:
                        solutionset.remove(solution)

    def sample_from_answer_pool(self, choices, rng, num_pool):
        """
        Takes in:
            1. list of choices
            2. random number generator
            3. the requested size "answer-pool" number, in effect a max

        Returns a tuple with 2 items:
            1. the solution_id corresponding with the chosen correct answer
            2. (subset) list of choice nodes with num-1 incorrect and 1 correct

        Raises an error if the number of correct or incorrect choices is 0.
        """

        correct_choices = []
        incorrect_choices = []

        for choice in choices:
<<<<<<< HEAD
            if choice.get('correct').upper() == 'TRUE':
=======
            if choice.get('correct') == 'True':
>>>>>>> a32cb6c9
                correct_choices.append(choice)
            else:
                incorrect_choices.append(choice)
                # In my small test, capa seems to treat the absence of any correct=
                # attribute as equivalent to ="False", so that's what we do here.

        # We raise an error if the problem is highly ill-formed.
        # There must be at least one correct and one incorrect choice.
        # IDEA: perhaps this sort semantic-lint constraint should be generalized to all multichoice
        # not just down in this corner when answer-pool is used.
        # Or perhaps in the overall author workflow, these errors are unhelpful and
        # should all be removed.
        if len(correct_choices) < 1 or len(incorrect_choices) < 1:
            _ = self.capa_system.i18n.ugettext
            # Translators: 'Choicegroup' is an input type and should not be translated.
            msg = _("Choicegroup must include at least 1 correct and 1 incorrect choice")
            raise LoncapaProblemError(msg)

        # Limit the number of incorrect choices to what we actually have
        num_incorrect = num_pool - 1
        num_incorrect = min(num_incorrect, len(incorrect_choices))

        # Select the one correct choice
        index = rng.randint(0, len(correct_choices) - 1)
        correct_choice = correct_choices[index]
        solution_id = correct_choice.get('explanation-id')

        # Put together the result, pushing most of the work onto rng.shuffle()
        subset_choices = [correct_choice]
        rng.shuffle(incorrect_choices)
        subset_choices += incorrect_choices[:num_incorrect]
        rng.shuffle(subset_choices)

        return (solution_id, subset_choices)


@registry.register
class TrueFalseResponse(MultipleChoiceResponse):

    tags = ['TrueFalseresponse']

    def mc_setup_response(self):
        i = 0
        for response in self.xml.xpath("choicegroup"):
            response.set("type", "TrueFalse")
            for choice in list(response):
                if choice.get("name") is None:
                    choice.set("name", "choice_" + str(i))
                    i += 1
                else:
                    choice.set("name", "choice_" + choice.get("name"))

    def get_score(self, student_answers):
        correct = set(self.correct_choices)
        answers = set(student_answers.get(self.answer_id, []))

        if correct == answers:
            return CorrectMap(self.answer_id, 'correct')

        return CorrectMap(self.answer_id, 'incorrect')

#-----------------------------------------------------------------------------


@registry.register
class OptionResponse(LoncapaResponse):
    """
    TODO: handle direction and randomize
    """

    tags = ['optionresponse']
    hint_tag = 'optionhint'
    allowed_inputfields = ['optioninput']
    answer_fields = None

    def setup_response(self):
        super(OptionResponse, self).setup_response()

        self.answer_fields = self.inputfields

    def get_score(self, student_answers):
        # log.debug('%s: student_answers=%s' % (unicode(self),student_answers))
        cmap = CorrectMap()
        amap = self.get_answers()
        for aid in amap:
            if aid in student_answers and student_answers[aid] == amap[aid]:
                cmap.set(aid, 'correct')
            else:
                cmap.set(aid, 'incorrect')
        return cmap

    def get_answers(self):
        amap = dict([(af.get('id'), contextualize_text(af.get(
            'correct'), self.context)) for af in self.answer_fields])
        # log.debug('%s: expected answers=%s' % (unicode(self),amap))
        return amap

    def get_single_choice_hints(self, new_cmap, student_answers):
        """
        Check the XML for any hints which should be delivered to the student based
        on the answer choices made.

        :param new_cmap:        the 'correct map' to which applicable hints will be
                                added for display by downstream code
        :param student_answers: the set of answer choices made by the student
        :return:                nothing
        """
<<<<<<< HEAD
        for student_answer in student_answers:
            if unicode(self.answer_id) == student_answer:
                optiongroup_test = '[@id="' + student_answer + '"]'
                option_test = '[@name="' + student_answers[student_answer] + '"]'
                option = self.xml.xpath('//optioninput' + optiongroup_test + '/option' + option_test)[0]
                option_hints = self.xml.xpath('//optioninput' + optiongroup_test + '/option' + option_test + '/optionhint')
                if option_hints:
                    option_hint = option_hints[0]
                    option_hint_text = option_hint.text.strip()
                    if len(option_hint_text) > 0:
                        option_hint_label = option_hint.get('label')

                        message_style_class = QUESTION_HINT_INCORRECT_STYLE         # assume the answer was incorrect
                        if option.get('correct').upper() == 'TRUE':
                            message_style_class = QUESTION_HINT_CORRECT_STYLE       # guessed wrong, answer was correct

                        if option_hint_label:
                            correctness_string = option_hint_label + ': '
                        else:
                            correctness_string = 'INCORRECT: '  # assume the answer is incorrect
                            if option.get('correct').upper() == 'TRUE':
                                correctness_string = 'CORRECT: '

                        new_cmap[self.answer_id]['msg'] = new_cmap[self.answer_id]['msg'] + \
                            '<div class="' + message_style_class + '">' \
                            + correctness_string + option_hint_text + '</div>'
                break

        # choice_name = 'option'
        # if not hasattr(self, 'hint_tag'):
        #     raise Exception("Class '" + str(self.__class__) + "' has no 'hint_tag' attribute")
        #
        # for problem in student_answers:
        #     student_answer_list = student_answers[problem]
        #     if not isinstance(student_answer_list, list):       # if the 'list' is not yet a list
        #         student_answer_list = [student_answer_list]     # cast it as a true list
        #
        #     for student_answer in student_answer_list:
        #         for choice_hint_element in self.xml.xpath('//' + self.hint_tag):
        #             choice_element = choice_hint_element.getparent()
        #             clean_choice_string = choice_element.text.strip()
        #             if student_answer == clean_choice_string:   # if we have found the student's choice
        #                 choice_hint_text = choice_hint_element.text.strip()
        #                 if len(choice_hint_text) > 0:
        #                     if choice_element.get('correct') == 'True':
        #                         correctness_style = QUESTION_HINT_CORRECT_STYLE
        #                     else:
        #                         correctness_style = QUESTION_HINT_INCORRECT_STYLE
        #
        #                     choice_hint_label = choice_hint_element.get('label')
        #                     if choice_hint_label:
        #                         correctness_string = choice_hint_label + ': '
        #                     else:
        #                         correctness_string = 'INCORRECT: '  # assume the answer is incorrect
        #                         if choice_element.get('correct') == 'True':
        #                             correctness_string = 'CORRECT: '
        #
        #                     new_cmap[problem]['msg'] = '<div class="' + correctness_style + '">' \
        #                         + correctness_string + choice_hint_text.strip() + '</div>'
=======
        choice_name = 'option'
        if not hasattr(self, 'hint_tag'):
            raise Exception("Class '" + str(self.__class__) + "' has no 'hint_tag' attribute")

        for problem in student_answers:
            student_answer_list = student_answers[problem]
            if not isinstance(student_answer_list, list):       # if the 'list' is not yet a list
                student_answer_list = [student_answer_list]     # cast it as a true list

            for student_answer in student_answer_list:
                for choice_hint_element in self.xml.xpath('//' + self.hint_tag):
                    choice_element = choice_hint_element.getparent()
                    clean_choice_string = choice_element.text.strip()
                    if student_answer == clean_choice_string:   # if we have found the student's choice
                        choice_hint_text = choice_hint_element.text.strip()
                        if len(choice_hint_text) > 0:
                            if choice_element.get('correct') == 'True':
                                correctness_style = QUESTION_HINT_CORRECT_STYLE
                            else:
                                correctness_style = QUESTION_HINT_INCORRECT_STYLE

                            choice_hint_label = choice_hint_element.get('label')
                            if choice_hint_label:
                                correctness_string = choice_hint_label + ': '
                            else:
                                correctness_string = 'INCORRECT: '  # assume the answer is incorrect
                                if choice_element.get('correct') == 'True':
                                    correctness_string = 'CORRECT: '

                            new_cmap[problem]['msg'] = '<div class="' + correctness_style + '">' \
                                + correctness_string + choice_hint_text.strip() + '</div>'
>>>>>>> a32cb6c9




#-----------------------------------------------------------------------------


@registry.register
class NumericalResponse(LoncapaResponse):
    """
    This response type expects a number or formulaic expression that evaluates
    to a number (e.g. `4+5/2^2`), and accepts with a tolerance.
    """

    tags = ['numericalresponse']
    hint_tag = 'numericalhint'
    allowed_inputfields = ['textline', 'formulaequationinput']
    required_attributes = ['answer']
    max_inputfields = 1

    def __init__(self, *args, **kwargs):
        self.correct_answer = ''
        self.tolerance = default_tolerance
        self.range_tolerance = False
        self.answer_range = self.inclusion = None
        super(NumericalResponse, self).__init__(*args, **kwargs)

    def setup_response(self):
        super(NumericalResponse, self).setup_response()

        xml = self.xml
        context = self.context
        answer = xml.get('answer')

        if answer.startswith(('[', '(')) and answer.endswith((']', ')')):  # range tolerance case
            self.range_tolerance = True
            self.inclusion = (
                True if answer.startswith('[') else False, True if answer.endswith(']') else False
            )
            try:
                self.answer_range = [contextualize_text(x, context) for x in answer[1:-1].split(',')]
                self.correct_answer = answer[0] + self.answer_range[0] + ', ' + self.answer_range[1] + answer[-1]
            except Exception:
                log.debug("Content error--answer '%s' is not a valid range tolerance answer", answer)
                _ = self.capa_system.i18n.ugettext
                raise StudentInputError(
                    _("There was a problem with the staff answer to this problem.")
                )
        else:
            self.correct_answer = contextualize_text(answer, context)

            # Find the tolerance
            tolerance_xml = xml.xpath(
                '//*[@id=$id]//responseparam[@type="tolerance"]/@default',
                id=xml.get('id')
            )
            if tolerance_xml:  # If it isn't an empty list...
                self.tolerance = contextualize_text(tolerance_xml[0], context)

    def get_staff_ans(self, answer):
        """
        Given the staff answer as a string, find its float value.

        Use `evaluator` for this, but for backward compatability, try the
        built-in method `complex` (which used to be the standard).
        """
        try:
            correct_ans = complex(answer)
        except ValueError:
            # When `correct_answer` is not of the form X+Yj, it raises a
            # `ValueError`. Then test if instead it is a math expression.
            # `complex` seems to only generate `ValueErrors`, only catch these.
            try:
                correct_ans = evaluator({}, {}, answer)
            except Exception:
                log.debug("Content error--answer '%s' is not a valid number", answer)
                _ = self.capa_system.i18n.ugettext
                raise StudentInputError(
                    _("There was a problem with the staff answer to this problem.")
                )

        return correct_ans

    def get_score(self, student_answers):
        """
        Grade a numeric response.
        """
        student_answer = student_answers[self.answer_id]

        _ = self.capa_system.i18n.ugettext
        general_exception = StudentInputError(
            _(u"Could not interpret '{student_answer}' as a number.").format(student_answer=cgi.escape(student_answer))
        )

        # Begin `evaluator` block
        # Catch a bunch of exceptions and give nicer messages to the student.
        try:
            student_float = evaluator({}, {}, student_answer)
        except UndefinedVariable as undef_var:
            raise StudentInputError(
                _(u"You may not use variables ({bad_variables}) in numerical problems.").format(bad_variables=undef_var.message)
            )
        except ValueError as val_err:
            if 'factorial' in val_err.message:
                # This is thrown when fact() or factorial() is used in an answer
                #   that evaluates on negative and/or non-integer inputs
                # ve.message will be: `factorial() only accepts integral values` or
                # `factorial() not defined for negative values`
                raise StudentInputError(
                    _("factorial function evaluated outside its domain:"
                      "'{student_answer}'").format(student_answer=cgi.escape(student_answer))
                )
            else:
                raise general_exception
        except ParseException:
            raise StudentInputError(
                _(u"Invalid math syntax: '{student_answer}'").format(student_answer=cgi.escape(student_answer))
            )
        except Exception:
            raise general_exception
        # End `evaluator` block -- we figured out the student's answer!
        if self.range_tolerance:
            if isinstance(student_float, complex):
                raise StudentInputError(_(u"You may not use complex numbers in range tolerance problems"))
            boundaries = []
            for inclusion, answer in zip(self.inclusion, self.answer_range):
                boundary = self.get_staff_ans(answer)
                if boundary.imag != 0:
                    raise StudentInputError(_("There was a problem with the staff answer to this problem: complex boundary."))
                if isnan(boundary):
                    raise StudentInputError(_("There was a problem with the staff answer to this problem: empty boundary."))
                boundaries.append(boundary.real)
                if compare_with_tolerance(
                        student_float,
                        boundary,
                        tolerance=float_info.epsilon,
                        relative_tolerance=True
                ):
                    correct = inclusion
                    break
            else:
                correct = boundaries[0] < student_float < boundaries[1]
        else:
            correct_float = self.get_staff_ans(self.correct_answer)
            correct = compare_with_tolerance(
                student_float, correct_float, self.tolerance
            )
        if correct:
            return CorrectMap(self.answer_id, 'correct')
        else:
            return CorrectMap(self.answer_id, 'incorrect')

    def compare_answer(self, ans1, ans2):
        """
        Outside-facing function that lets us compare two numerical answers,
        with this problem's tolerance.
        """
        return compare_with_tolerance(
            evaluator({}, {}, ans1),
            evaluator({}, {}, ans2),
            self.tolerance
        )

    def validate_answer(self, answer):
        """
        Returns whether this answer is in a valid form.
        """
        try:
            evaluator(dict(), dict(), answer)
            return True
        except (StudentInputError, UndefinedVariable):
            return False

    def get_answers(self):
        return {self.answer_id: self.correct_answer}

    def _get_hint_label(self, hint_element, is_correct):
        hint_label = hint_element.get('label')
        if hint_label:
            correctness_string = hint_label + ': '
        else:
            correctness_string = 'INCORRECT: '  # assume the answer is incorrect
            if is_correct:
                correctness_string = 'CORRECT: '
        return correctness_string

    def get_single_choice_hints(self, new_cmap, student_answers):
        """
        Check the XML for any hints which should be delivered to the student based
        on the answer choices made.

        :param new_cmap:        the 'correct map' to which applicable hints will be
                                added for display by downstream code
        :param student_answers: the set of answer choices made by the student
        :return:                True if a single choice hint was found
        """
        hint_found = False
        for problem in student_answers:
            student_answer_string = student_answers[problem]
            student_float = float(student_answer_string )

            if new_cmap.cmap[problem]['correctness'] == 'correct':  # if the grader liked the student's answer
                for correct_hint in self.original_xml.xpath('//numericalresponse/correcthint'):
                    correctness_string = self._get_hint_label(correct_hint, True)
                    new_cmap[problem]['msg'] = new_cmap[problem]['msg'] + '<div class="' + QUESTION_HINT_CORRECT_STYLE + '">' + correctness_string + correct_hint.text.strip() + '</div>'
                    hint_found = True
            else:                                                   # else the grader counted student's answer wrong
                for numerichint_element in self.xml.xpath('//numericalresponse/numerichint'):
                    hint_found = self._test_answer_for_hint(new_cmap, numerichint_element, problem, student_float)

    def _test_answer_for_hint(self, new_cmap, hint_element, problem, student_float):
        """
        Calculate whether a student's answer is within tolerance of the expected answer. If it is,
        add the related hint text to the hint message string held in 'new_cmap' for presentation to
        the student.

        :return: True if a question hint was found which matched.
        """
        hint_found = False
        if 'tolerance' in hint_element.attrib:
            tolerance_string = hint_element.attrib['tolerance']
        else:
            tolerance_string = '0'
        answer_string = hint_element.attrib['answer']
        if compare_with_tolerance(student_float, float(answer_string), float(tolerance_string)):
            correctness_string = self._get_hint_label(hint_element, True)
            new_cmap[problem]['msg'] = new_cmap[problem]['msg'] + '<div class="' + QUESTION_HINT_INCORRECT_STYLE + '">' \
                + correctness_string + hint_element.text.strip() + '</div>'
            hint_found = True
        return hint_found

#-----------------------------------------------------------------------------

@registry.register
class StringResponse(LoncapaResponse):
    """
    This response type allows one or more answers.

    Additional answers are added by `additional_answer` tag.
    If `regexp` is in `type` attribute, than answers and hints are treated as regular expressions.

    Examples:
        <stringresponse answer="Michigan">
            <textline size="20" />
        </stringresponse >

        <stringresponse answer="a1" type="ci regexp">
            <additional_answer>\d5</additional_answer>
            <additional_answer>a3</additional_answer>
            <textline size="20"/>
            <hintgroup>
                <stringhint answer="a0" type="ci" name="ha0" />
                <stringhint answer="a4" type="ci" name="ha4" />
                <stringhint answer="^\d" type="ci" name="re1" />
                <hintpart on="ha0">
                    <startouttext />+1<endouttext />
                </hintpart >
                <hintpart on="ha4">
                    <startouttext />-1<endouttext />
                </hintpart >
                <hintpart on="re1">
                    <startouttext />Any number+5<endouttext />
                </hintpart >
            </hintgroup>
        </stringresponse>
    """
    tags = ['stringresponse']
    hint_tag = 'stringhint'
    allowed_inputfields = ['textline']
    required_attributes = ['answer']
    max_inputfields = 1
    correct_answer = []

    def setup_response_backward(self):
        self.correct_answer = [
            contextualize_text(answer, self.context).strip() for answer in self.xml.get('answer').split('_or_')
        ]

    def setup_response(self):
        super(StringResponse, self).setup_response()

        self.backward = '_or_' in self.xml.get('answer').lower()
        self.regexp = False
        self.case_insensitive = False
        if self.xml.get('type') is not None:
            self.regexp = 'regexp' in self.xml.get('type').lower().split(' ')
            self.case_insensitive = 'ci' in self.xml.get('type').lower().split(' ')

        # backward compatibility, can be removed in future, it is up to @Lyla Fisher.
        if self.backward:
            self.setup_response_backward()
            return
        # end of backward compatibility

        correct_answers = [self.xml.get('answer')] + [el.text for el in self.xml.findall('additional_answer')]
        self.correct_answer = [contextualize_text(answer, self.context).strip() for answer in correct_answers]

        # remove additional_answer from xml, otherwise they will be displayed
        for el in self.xml.findall('additional_answer'):
            self.xml.remove(el)

        # remove incorrect_answer from xml, otherwise it will be displayed
        for el in self.xml.findall('incorrect_answer'):
            self.xml.remove(el)



    def get_score(self, student_answers):
        """Grade a string response """
        student_answer = student_answers[self.answer_id].strip()
        correct = self.check_string(self.correct_answer, student_answer)
        return CorrectMap(self.answer_id, 'correct' if correct else 'incorrect')

    def check_string_backward(self, expected, given):
        if self.case_insensitive:
            return given.lower() in [i.lower() for i in expected]
        return given in expected

    def get_single_choice_hints(self, new_cmap, student_answers):
        """
        Check the XML for any hints which should be delivered to the student based
        on the answer choices made.

        :param new_cmap:        the 'correct map' to which applicable hints will be
                                added for display by downstream code
        :param student_answers: the set of answer choices made by the student
        :return:                True if a single choice hint was found
        """
        hint_found = False
        for problem in student_answers:
            student_answer = student_answers[problem]

            # check the primary answer first
            for primary_answer in self.original_xml.xpath('//stringresponse'):
                if self._check_hint_condition_match(primary_answer.get('answer'), student_answer, self.regexp):
                    hint_found = True
                    for primary_hint in self.original_xml.xpath('//stringresponse/correcthint'):
                        new_cmap[problem]['msg'] = new_cmap[problem]['msg'] \
                                                   + '<div class="' + QUESTION_HINT_CORRECT_STYLE \
                                                   + '">CORRECT: ' + primary_hint.text.strip() + '</div>'

            # check all additional answers
            if not hint_found:
                for additional_answer in self.original_xml.xpath('//additional_answer'):
                    additional_answer_text = additional_answer.get("answer")
                    if self._check_hint_condition_match(additional_answer_text, student_answer, self.regexp):
                        hint_found = True
                        for additional_answer_hint in self.original_xml.xpath('//stringresponse/additional_answer'):
                            new_cmap[problem]['msg'] = new_cmap[problem]['msg'] \
                                                       + '<div class="' + QUESTION_HINT_CORRECT_STYLE \
                                                       + '">CORRECT: ' + additional_answer_hint.text.strip() + '</div>'

            # check all incorrect answers (regex not allowed)
            if not hint_found:
                for incorrect_answer in self.original_xml.xpath('//stringequalhint'):
                    incorrect_answer_text = incorrect_answer.get("answer")
                    if self._check_hint_condition_match(incorrect_answer_text, student_answer, False):
                        hint_found = True
                        for incorrect_answer_hint in self.original_xml.xpath('//stringequalhint'):
                            new_cmap[problem]['msg'] = new_cmap[problem]['msg'] \
                                                       + '<div class="' + QUESTION_HINT_INCORRECT_STYLE \
                                                       + '>INCORRECT: ' + incorrect_answer_hint.text.strip() + '</div>'

            # check all incorrect answers (regex supplied)
            if not hint_found:
                for incorrect_answer in self.original_xml.xpath('//regexphint'):
                    incorrect_answer_text = incorrect_answer.get("answer")
                    if self._check_hint_condition_match(incorrect_answer_text, student_answer, True):
                        hint_found = True
                        attribute_test = '[@answer="' + incorrect_answer_text + '"]'
                        for incorrect_answer_hint in self.original_xml.xpath('//regexphint' + attribute_test):
                            new_cmap[problem]['msg'] = new_cmap[problem]['msg'] \
                                                       + '<div class="' + QUESTION_HINT_INCORRECT_STYLE \
                                                       + '>INCORRECT: ' + incorrect_answer_hint.text.strip() + '</div>'

        return hint_found

    def _check_hint_condition_match(self, pattern, answer, use_regex):
        """
        Attempt to match a regular expression against the student answer. Return True if a match is made.
        :param regex:   regular expression to use in attempting the match
        :param answer:  student's answer string
        :return:        True if the expression matches
        """
        result = False
        if use_regex:
            try:

                flags = re.IGNORECASE if self.case_insensitive else 0
                regexp = re.compile(pattern.strip(), flags=flags | re.UNICODE)
                result = bool(re.search(regexp, answer.strip()))
            except Exception as err:
                msg = u'Illegal regex expression: ' + pattern     # NOTE: this line needs internationalization
                raise ResponseError(msg)
        else:
            result = unicode(answer.upper().strip()).__contains__(pattern.upper())
        return result

    def check_string(self, expected, given):
        """
        Find given in expected.

        If self.regexp is True, regular expression search is used.
        if self.case_insensitive is True, case insensitive search is used, otherwise case sensitive search is used.
        Spaces around values of attributes are stripped in XML parsing step.

        Args:
            expected: list.
            given: str.

        Returns: bool

        Raises: `ResponseError` if it fails to compile regular expression.

        Note: for old code, which supports _or_ separator, we add some  backward compatibility handling.
        Should be removed soon. When to remove it, is up to Lyla Fisher.
        """
        _ = self.capa_system.i18n.ugettext
        # backward compatibility, should be removed in future.
        if self.backward:
            return self.check_string_backward(expected, given)
        # end of backward compatibility

        if self.regexp:  # regexp match
            flags = re.IGNORECASE if self.case_insensitive else 0
            try:
                regexp = re.compile('^' + '|'.join(expected) + '$', flags=flags | re.UNICODE)
                result = re.search(regexp, given)
            except Exception as err:
                msg = u'[courseware.capa.responsetypes.stringresponse] {error}: {message}'.format(
                    error=_('error'),
                    message=err.message
                )
                log.error(msg, exc_info=True)
                raise ResponseError(msg)
            return bool(result)
        else:  # string match
            if self.case_insensitive:
                return given.lower() in [i.lower() for i in expected]
            else:
                return given in expected

    def check_hint_condition(self, hxml_set, student_answers):
        given = student_answers[self.answer_id].strip()
        hints_to_show = []
        for hxml in hxml_set:
            name = hxml.get('name')

            hinted_answer = contextualize_text(hxml.get('answer'), self.context).strip()

            if self.check_string([hinted_answer], given):
                hints_to_show.append(name)
        log.debug('hints_to_show = %s', hints_to_show)
        return hints_to_show

    def get_answers(self):
        _ = self.capa_system.i18n.ugettext
        # Translators: Separator used in StringResponse to display multiple answers. Example: "Answer: Answer_1 or Answer_2 or Answer_3".
        separator = u' <b>{}</b> '.format(_('or'))
        return {self.answer_id: separator.join(self.correct_answer)}

#-----------------------------------------------------------------------------


@registry.register
class CustomResponse(LoncapaResponse):
    """
    Custom response.  The python code to be run should be in <answer>...</answer>
    or in a <script>...</script>
    """

    tags = ['customresponse']

    allowed_inputfields = ['textline', 'textbox', 'crystallography',
                           'chemicalequationinput', 'vsepr_input',
                           'drag_and_drop_input', 'editamoleculeinput',
                           'designprotein2dinput', 'editageneinput',
                           'annotationinput', 'jsinput', 'formulaequationinput']
    code = None
    expect = None

    def setup_response(self):
        super(CustomResponse, self).setup_response()

        xml = self.xml

        # if <customresponse> has an "expect" (or "answer") attribute then save
        # that
        self.expect = xml.get('expect') or xml.get('answer')

        log.debug('answer_ids=%s', self.answer_ids)

        # the <answer>...</answer> stanza should be local to the current <customresponse>.
        # So try looking there first.
        self.code = None
        answer = None
        try:
            answer = xml.xpath('//*[@id=$id]//answer', id=xml.get('id'))[0]
        except IndexError:
            # print "xml = ",etree.tostring(xml,pretty_print=True)

            # if we have a "cfn" attribute then look for the function specified by cfn, in
            # the problem context ie the comparison function is defined in the
            # <script>...</script> stanza instead
            cfn = xml.get('cfn')
            if cfn:
                log.debug("cfn = %s", cfn)

                # This is a bit twisty.  We used to grab the cfn function from
                # the context, but now that we sandbox Python execution, we
                # can't get functions from previous executions.  So we make an
                # actual function that will re-execute the original script,
                # and invoke the function with the data needed.
                def make_check_function(script_code, cfn):
                    def check_function(expect, ans, **kwargs):
                        extra_args = "".join(", {0}={0}".format(k) for k in kwargs)
                        code = (
                            script_code + "\n" +
                            "cfn_return = %s(expect, ans%s)\n" % (cfn, extra_args)
                        )
                        globals_dict = {
                            'expect': expect,
                            'ans': ans,
                        }
                        globals_dict.update(kwargs)
                        safe_exec.safe_exec(
                            code,
                            globals_dict,
                            python_path=self.context['python_path'],
                            slug=self.id,
                            random_seed=self.context['seed'],
                            unsafely=self.capa_system.can_execute_unsafe_code(),
                        )
                        return globals_dict['cfn_return']
                    return check_function

                self.code = make_check_function(self.context['script_code'], cfn)

        if not self.code:
            if answer is None:
                log.error("[courseware.capa.responsetypes.customresponse] missing"
                          " code checking script! id=%s", self.id)
                self.code = ''
            else:
                answer_src = answer.get('src')
                if answer_src is not None:
                    # TODO: this code seems not to be used any more since self.capa_system.filesystem doesn't exist.
                    self.code = self.capa_system.filesystem.open('src/' + answer_src).read()
                else:
                    self.code = answer.text

    def get_score(self, student_answers):
        """
        student_answers is a dict with everything from request.POST, but with the first part
        of each key removed (the string before the first "_").
        """
        _ = self.capa_system.i18n.ugettext

        log.debug('%s: student_answers=%s', unicode(self), student_answers)

        # ordered list of answer id's
        idset = sorted(self.answer_ids)
        try:
            # ordered list of answers
            submission = [student_answers[k] for k in idset]
        except Exception as err:
            msg = u"[courseware.capa.responsetypes.customresponse] {message}\n idset = {idset}, error = {err}".format(
                message=_("error getting answer from {student_answers}").format(student_answers=student_answers),
                idset=idset,
                err=err
            )

            log.error(
                "[courseware.capa.responsetypes.customresponse] error getting"
                " student answer from %s"
                "\n idset = %s, error = %s",
                student_answers, idset, err
            )
            raise Exception(msg)

        # global variable in context which holds the Presentation MathML from dynamic math input
        # ordered list of dynamath responses
        dynamath = [student_answers.get(k + '_dynamath', None) for k in idset]

        # if there is only one box, and it's empty, then don't evaluate
        if len(idset) == 1 and not submission[0]:
            # default to no error message on empty answer (to be consistent with other
            # responsetypes) but allow author to still have the old behavior by setting
            # empty_answer_err attribute
            msg = (u'<span class="inline-error">{0}</span>'.format(_(u'No answer entered!'))
                   if self.xml.get('empty_answer_err') else '')
            return CorrectMap(idset[0], 'incorrect', msg=msg)

        # NOTE: correct = 'unknown' could be dangerous. Inputtypes such as textline are
        # not expecting 'unknown's
        correct = ['unknown'] * len(idset)
        messages = [''] * len(idset)
        overall_message = ""

        # put these in the context of the check function evaluator
        # note that this doesn't help the "cfn" version - only the exec version
        self.context.update({
            # my ID
            'response_id': self.id,

            # expected answer (if given as attribute)
            'expect': self.expect,

            # ordered list of student answers from entry boxes in our subtree
            'submission': submission,

            # ordered list of ID's of all entry boxes in our subtree
            'idset': idset,

            # ordered list of all javascript inputs in our subtree
            'dynamath': dynamath,

            # dict of student's responses, with keys being entry box IDs
            'answers': student_answers,

            # the list to be filled in by the check function
            'correct': correct,

            # the list of messages to be filled in by the check function
            'messages': messages,

            # a message that applies to the entire response
            # instead of a particular input
            'overall_message': overall_message,

            # any options to be passed to the cfn
            'options': self.xml.get('options'),
            'testdat': 'hello world',
        })

        # Pass DEBUG to the check function.
        self.context['debug'] = self.capa_system.DEBUG

        # Run the check function
        self.execute_check_function(idset, submission)

        # build map giving "correct"ness of the answer(s)
        correct = self.context['correct']
        messages = self.context['messages']
        overall_message = self.clean_message_html(self.context['overall_message'])
        correct_map = CorrectMap()
        correct_map.set_overall_message(overall_message)

        for k in range(len(idset)):
            npoints = self.maxpoints[idset[k]] if correct[k] == 'correct' else 0
            correct_map.set(idset[k], correct[k], msg=messages[k],
                            npoints=npoints)
        return correct_map

    def execute_check_function(self, idset, submission):
        # exec the check function
        if isinstance(self.code, basestring):
            try:
                safe_exec.safe_exec(
                    self.code,
                    self.context,
                    cache=self.capa_system.cache,
                    slug=self.id,
                    random_seed=self.context['seed'],
                    unsafely=self.capa_system.can_execute_unsafe_code(),
                )
            except Exception as err:
                self._handle_exec_exception(err)

        else:
            # self.code is not a string; it's a function we created earlier.

            # this is an interface to the Tutor2 check functions
            fn = self.code
            answer_given = submission[0] if (len(idset) == 1) else submission
            kwnames = self.xml.get("cfn_extra_args", "").split()
            kwargs = {n: self.context.get(n) for n in kwnames}
            log.debug(" submission = %s", submission)
            try:
                ret = fn(self.expect, answer_given, **kwargs)
            except Exception as err:  # pylint: disable=broad-except
                self._handle_exec_exception(err)
            log.debug(
                "[courseware.capa.responsetypes.customresponse.get_score] ret = %s",
                ret
            )
            if isinstance(ret, dict):
                # One kind of dictionary the check function can return has the
                # form {'ok': BOOLEAN, 'msg': STRING}
                # If there are multiple inputs, they all get marked
                # to the same correct/incorrect value
                if 'ok' in ret:
                    correct = ['correct' if ret['ok'] else 'incorrect'] * len(idset)
                    msg = ret.get('msg', None)
                    msg = self.clean_message_html(msg)

                    # If there is only one input, apply the message to that input
                    # Otherwise, apply the message to the whole problem
                    if len(idset) > 1:
                        self.context['overall_message'] = msg
                    else:
                        self.context['messages'][0] = msg

                # Another kind of dictionary the check function can return has
                # the form:
                # {'overall_message': STRING,
                #  'input_list': [{ 'ok': BOOLEAN, 'msg': STRING }, ...] }
                #
                # This allows the function to return an 'overall message'
                # that applies to the entire problem, as well as correct/incorrect
                # status and messages for individual inputs
                elif 'input_list' in ret:
                    overall_message = ret.get('overall_message', '')
                    input_list = ret['input_list']

                    correct = []
                    messages = []
                    for input_dict in input_list:
                        correct.append('correct'
                                       if input_dict['ok'] else 'incorrect')
                        msg = (self.clean_message_html(input_dict['msg'])
                               if 'msg' in input_dict else None)
                        messages.append(msg)
                    self.context['messages'] = messages
                    self.context['overall_message'] = overall_message

                # Otherwise, we do not recognize the dictionary
                # Raise an exception
                else:
                    log.error(traceback.format_exc())
                    _ = self.capa_system.i18n.ugettext
                    raise ResponseError(
                        _("CustomResponse: check function returned an invalid dictionary!")
                    )

            else:
                correct = ['correct' if ret else 'incorrect'] * len(idset)

            self.context['correct'] = correct

    def clean_message_html(self, msg):

        # If *msg* is an empty string, then the code below
        # will return "</html>".  To avoid this, we first check
        # that *msg* is a non-empty string.
        if msg:

            # When we parse *msg* using etree, there needs to be a root
            # element, so we wrap the *msg* text in <html> tags
            msg = '<html>' + msg + '</html>'

            # Replace < characters
            msg = msg.replace('&#60;', '&lt;')

            # Use etree to prettify the HTML
            msg = etree.tostring(fromstring_bs(msg, convertEntities=None),
                                 pretty_print=True)

            msg = msg.replace('&#13;', '')

            # Remove the <html> tags we introduced earlier, so we're
            # left with just the prettified message markup
            msg = re.sub('(?ms)<html>(.*)</html>', '\\1', msg)

            # Strip leading and trailing whitespace
            return msg.strip()

        # If we start with an empty string, then return an empty string
        else:
            return ""

    def get_answers(self):
        """
        Give correct answer expected for this response.

        use default_answer_map from entry elements (eg textline),
        when this response has multiple entry objects.

        but for simplicity, if an "expect" attribute was given by the content author
        ie <customresponse expect="foo" ...> then that.
        """
        if len(self.answer_ids) > 1:
            return self.default_answer_map
        if self.expect:
            return {self.answer_ids[0]: self.expect}
        return self.default_answer_map

    def _handle_exec_exception(self, err):
        """
        Handle an exception raised during the execution of
        custom Python code.

        Raises a ResponseError
        """

        # Log the error if we are debugging
        msg = 'Error occurred while evaluating CustomResponse'
        log.warning(msg, exc_info=True)

        # Notify student with a student input error
        _, _, traceback_obj = sys.exc_info()
        raise ResponseError(err.message, traceback_obj)

#-----------------------------------------------------------------------------


@registry.register
class SymbolicResponse(CustomResponse):
    """
    Symbolic math response checking, using symmath library.
    """

    tags = ['symbolicresponse']
    max_inputfields = 1

    def setup_response(self):
        super(SymbolicResponse, self).setup_response()

        # Symbolic response always uses symmath_check()
        # If the XML did not specify this, then set it now
        # Otherwise, we get an error from the superclass
        self.xml.set('cfn', 'symmath_check')

        # Let CustomResponse do its setup
        super(SymbolicResponse, self).setup_response()

    def execute_check_function(self, idset, submission):
        from symmath import symmath_check
        try:
            # Since we have limited max_inputfields to 1,
            # we can assume that there is only one submission
            answer_given = submission[0]

            ret = symmath_check(
                self.expect, answer_given,
                dynamath=self.context.get('dynamath'),
                options=self.context.get('options'),
                debug=self.context.get('debug'),
            )
        except Exception as err:
            log.error("oops in SymbolicResponse (cfn) error %s", err)
            log.error(traceback.format_exc())
            _ = self.capa_system.i18n.ugettext
            # Translators: 'SymbolicResponse' is a problem type and should not be translated.
            msg = _(u"An error occurred with SymbolicResponse. The error was: {error_msg}").format(
                error_msg=err,
            )
            raise Exception(msg)
        self.context['messages'][0] = self.clean_message_html(ret['msg'])
        self.context['correct'] = ['correct' if ret['ok'] else 'incorrect'] * len(idset)

#-----------------------------------------------------------------------------

## ScoreMessage named tuple ##
## valid:       Flag indicating valid score_msg format (Boolean)
## correct:     Correctness of submission (Boolean)
## score:       Points to be assigned (numeric, can be float)
## msg:         Message from grader to display to student (string)

ScoreMessage = namedtuple('ScoreMessage', ['valid', 'correct', 'points', 'msg'])  # pylint: disable=invalid-name


@registry.register
class CodeResponse(LoncapaResponse):
    """
    Grade student code using an external queueing server, called 'xqueue'.

    Expects 'xqueue' dict in LoncapaSystem with the following keys that are
    needed by CodeResponse::

        capa_system.xqueue = {
            'interface': XQueueInterface object.
            'construct_callback': Per-StudentModule callback URL constructor,
                defaults to using 'score_update' as the correct dispatch (function).
            'default_queuename': Default queue name to submit request (string).
        }

    External requests are only submitted for student submission grading, not
    for getting reference answers.

    """

    tags = ['coderesponse']
    allowed_inputfields = ['textbox', 'filesubmission', 'matlabinput']
    max_inputfields = 1
    payload = None
    initial_display = None
    url = None
    answer = None
    queue_name = None

    def setup_response(self):
        """
        Configure CodeResponse from XML. Supports both CodeResponse and ExternalResponse XML

        TODO: Determines whether in synchronous or asynchronous (queued) mode
        """
        super(CodeResponse, self).setup_response()

        xml = self.xml
        # TODO: XML can override external resource (grader/queue) URL
        self.url = xml.get('url', None)

        # We do not support xqueue within Studio.
        if self.capa_system.xqueue is not None:
            default_queuename = self.capa_system.xqueue['default_queuename']
        else:
            default_queuename = None
        self.queue_name = xml.get('queuename', default_queuename)

        # VS[compat]:
        # Check if XML uses the ExternalResponse format or the generic
        # CodeResponse format
        codeparam = self.xml.find('codeparam')
        assert codeparam is not None, "Unsupported old format! <coderesponse> without <codeparam>"
        self._parse_coderesponse_xml(codeparam)

    def _parse_coderesponse_xml(self, codeparam):
        """
        Parse the new CodeResponse XML format. When successful, sets:
            self.initial_display
            self.answer (an answer to display to the student in the LMS)
            self.payload
        """
        grader_payload = codeparam.find('grader_payload')
        grader_payload = grader_payload.text if grader_payload is not None else ''
        self.payload = {
            'grader_payload': grader_payload,
        }

        # matlab api key can be defined in course settings. if so, add it to the grader payload
        api_key = getattr(self.capa_system, 'matlab_api_key', None)
        if self.xml.find('matlabinput') and api_key:
            self.payload['token'] = api_key
            self.payload['endpoint_version'] = "2"
            self.payload['requestor_id'] = self.capa_system.anonymous_student_id

        self.initial_display = find_with_default(
            codeparam, 'initial_display', '')
        _ = self.capa_system.i18n.ugettext
        self.answer = find_with_default(codeparam, 'answer_display',
                                        _(u'No answer provided.'))

    def get_score(self, student_answers):
        _ = self.capa_system.i18n.ugettext
        try:
            # Note that submission can be a file
            submission = student_answers[self.answer_id]
        except Exception as err:
            log.error(
                'Error in CodeResponse %s: cannot get student answer for %s;'
                ' student_answers=%s',
                err, self.answer_id, convert_files_to_filenames(student_answers)
            )
            raise Exception(err)

        # We do not support xqueue within Studio.
        if self.capa_system.xqueue is None:
            cmap = CorrectMap()
            cmap.set(self.answer_id, queuestate=None,
                     msg=_(u'Error: No grader has been set up for this problem.'))
            return cmap

        # Prepare xqueue request
        #------------------------------------------------------------

        qinterface = self.capa_system.xqueue['interface']
        qtime = datetime.strftime(datetime.now(UTC), xqueue_interface.dateformat)

        anonymous_student_id = self.capa_system.anonymous_student_id

        # Generate header
        queuekey = xqueue_interface.make_hashkey(
            str(self.capa_system.seed) + qtime + anonymous_student_id + self.answer_id
        )
        callback_url = self.capa_system.xqueue['construct_callback']()
        xheader = xqueue_interface.make_xheader(
            lms_callback_url=callback_url,
            lms_key=queuekey,
            queue_name=self.queue_name
        )

        # Generate body
        if is_list_of_files(submission):
            # TODO: Get S3 pointer from the Queue
            self.context.update({'submission': ''})
        else:
            self.context.update({'submission': submission})

        contents = self.payload.copy()

        # Metadata related to the student submission revealed to the external
        # grader
        student_info = {
            'anonymous_student_id': anonymous_student_id,
            'submission_time': qtime,
        }
        contents.update({'student_info': json.dumps(student_info)})

        # Submit request. When successful, 'msg' is the prior length of the
        # queue

        if is_list_of_files(submission):
            # TODO: Is there any information we want to send here?
            contents.update({'student_response': ''})
            (error, msg) = qinterface.send_to_queue(header=xheader,
                                                    body=json.dumps(contents),
                                                    files_to_upload=submission)
        else:
            contents.update({'student_response': submission})
            (error, msg) = qinterface.send_to_queue(header=xheader,
                                                    body=json.dumps(contents))

        # State associated with the queueing request
        queuestate = {'key': queuekey,
                      'time': qtime, }

        cmap = CorrectMap()
        if error:
            _ = self.capa_system.i18n.ugettext
            error_msg = _('Unable to deliver your submission to grader (Reason: {error_msg}).'
                          ' Please try again later.').format(error_msg=msg)
            cmap.set(self.answer_id, queuestate=None, msg=error_msg)
        else:
            # Queueing mechanism flags:
            #   1) Backend: Non-null CorrectMap['queuestate'] indicates that
            #      the problem has been queued
            #   2) Frontend: correctness='incomplete' eventually trickles down
            #      through inputtypes.textbox and .filesubmission to inform the
            #      browser to poll the LMS
            cmap.set(self.answer_id, queuestate=queuestate,
                     correctness='incomplete', msg=msg)

        return cmap

    def update_score(self, score_msg, oldcmap, queuekey):
        """Updates the user's score based on the returned message from the grader."""
        (valid_score_msg, correct, points, msg) = self._parse_score_msg(score_msg)

        _ = self.capa_system.i18n.ugettext

        dog_stats_api.increment(xqueue_interface.XQUEUE_METRIC_NAME, tags=[
            'action:update_score',
            'correct:{}'.format(correct)
        ])

        dog_stats_api.histogram(xqueue_interface.XQUEUE_METRIC_NAME + '.update_score.points_earned', points)

        if not valid_score_msg:
            # Translators: 'grader' refers to the edX automatic code grader.
            error_msg = _('Invalid grader reply. Please contact the course staff.')
            oldcmap.set(self.answer_id, msg=error_msg)
            return oldcmap

        correctness = 'correct' if correct else 'incorrect'

        # TODO: Find out how this is used elsewhere, if any
        self.context['correct'] = correctness

        # Replace 'oldcmap' with new grading results if queuekey matches.  If queuekey
        # does not match, we keep waiting for the score_msg whose key actually
        # matches
        if oldcmap.is_right_queuekey(self.answer_id, queuekey):
            # Sanity check on returned points
            if points < 0:
                points = 0
            # Queuestate is consumed
            oldcmap.set(
                self.answer_id, npoints=points, correctness=correctness,
                msg=msg.replace('&nbsp;', '&#160;'), queuestate=None)
        else:
            log.debug(
                'CodeResponse: queuekey %s does not match for answer_id=%s.',
                queuekey,
                self.answer_id
            )

        return oldcmap

    def get_answers(self):
        anshtml = '<span class="code-answer"><pre><code>%s</code></pre></span>' % self.answer
        return {self.answer_id: anshtml}

    def get_initial_display(self):
        """
        The course author can specify an initial display
        to be displayed the code response box.
        """
        return {self.answer_id: self.initial_display}

    def _parse_score_msg(self, score_msg):
        """
         Grader reply is a JSON-dump of the following dict
           { 'correct': True/False,
             'score': Numeric value (floating point is okay) to assign to answer
             'msg': grader_msg }

        Returns (valid_score_msg, correct, score, msg):
            valid_score_msg: Flag indicating valid score_msg format (Boolean)
            correct:         Correctness of submission (Boolean)
            score:           Points to be assigned (numeric, can be float)
            msg:             Message from grader to display to student (string)
        """
        fail = (False, False, 0, '')
        try:
            score_result = json.loads(score_msg)
        except (TypeError, ValueError):
            log.error("External grader message should be a JSON-serialized dict."
                      " Received score_msg = %s", score_msg)
            return fail
        if not isinstance(score_result, dict):
            log.error("External grader message should be a JSON-serialized dict."
                      " Received score_result = %s", score_result)
            return fail
        for tag in ['correct', 'score', 'msg']:
            if tag not in score_result:
                log.error("External grader message is missing one or more required"
                          " tags: 'correct', 'score', 'msg'")
                return fail

        # Next, we need to check that the contents of the external grader message is safe for the LMS.
        # 1) Make sure that the message is valid XML (proper opening/closing tags)
        # 2) If it is not valid XML, make sure it is valid HTML. Note: html5lib parser will try to
        # repair any broken HTML
        # For example: <aaa></bbb> will become <aaa/>.
        msg = score_result['msg']

        try:
            etree.fromstring(msg)
        except etree.XMLSyntaxError as _err:
            # If `html` contains attrs with no values, like `controls` in <audio controls src='smth'/>,
            # XML parser will raise exception, so wee fallback to html5parser, which will set empty ""
            # values for such attrs.
            parsed = html5lib.parseFragment(msg, treebuilder='lxml', namespaceHTMLElements=False)
            if not parsed:
                log.error("Unable to parse external grader message as valid"
                      " XML: score_msg['msg']=%s", msg)
                return fail

        return (True, score_result['correct'], score_result['score'], msg)


#-----------------------------------------------------------------------------


@registry.register
class ExternalResponse(LoncapaResponse):
    """
    Grade the students input using an external server.

    Typically used by coding problems.

    """

    tags = ['externalresponse']
    allowed_inputfields = ['textline', 'textbox']
    awdmap = {
        'EXACT_ANS': 'correct',         # TODO: handle other loncapa responses
        'WRONG_FORMAT': 'incorrect',
    }

    def __init__(self, *args, **kwargs):
        self.url = ''
        self.tests = []
        self.code = ''
        super(ExternalResponse, self).__init__(*args, **kwargs)

    def setup_response(self):
        super(ExternalResponse, self).setup_response()

        xml = self.xml
        # FIXME - hardcoded URL
        self.url = xml.get('url') or "http://qisx.mit.edu:8889/pyloncapa"

        answer = xml.find('answer')
        if answer is not None:
            answer_src = answer.get('src')
            if answer_src is not None:
                # TODO: this code seems not to be used any more since self.capa_system.filesystem doesn't exist.
                self.code = self.capa_system.filesystem.open('src/' + answer_src).read()
            else:
                self.code = answer.text
        else:
            # no <answer> stanza; get code from <script>
            self.code = self.context['script_code']
            if not self.code:
                msg = '%s: Missing answer script code for externalresponse' % unicode(
                    self)
                msg += "\nSee XML source line %s" % getattr(
                    self.xml, 'sourceline', '<unavailable>')
                raise LoncapaProblemError(msg)

        self.tests = xml.get('tests')

    def do_external_request(self, cmd, extra_payload):
        """
        Perform HTTP request / post to external server.

        cmd = remote command to perform (str)
        extra_payload = dict of extra stuff to post.

        Return XML tree of response (from response body)
        """
        xmlstr = etree.tostring(self.xml, pretty_print=True)
        payload = {
            'xml': xmlstr,
            'edX_cmd': cmd,
            'edX_tests': self.tests,
            'processor': self.code,
        }
        payload.update(extra_payload)

        try:
            # call external server. TODO: synchronous call, can block for a
            # long time
            req = requests.post(self.url, data=payload)
        except Exception as err:
            msg = 'Error {0} - cannot connect to external server url={1}'.format(err, self.url)
            log.error(msg)
            raise Exception(msg)

        if self.capa_system.DEBUG:
            log.info('response = %s', req.text)

        if (not req.text) or (not req.text.strip()):
            raise Exception(
                'Error: no response from external server url=%s' % self.url)

        try:
            # response is XML; parse it
            rxml = etree.fromstring(req.text)
        except Exception as err:
            msg = 'Error {0} - cannot parse response from external server req.text={1}'.format(err, req.text)
            log.error(msg)
            raise Exception(msg)

        return rxml

    def get_score(self, student_answers):
        idset = sorted(self.answer_ids)
        cmap = CorrectMap()
        try:
            submission = [student_answers[k] for k in idset]
        except Exception as err:  # pylint: disable=W0703
            log.error(
                'Error %s: cannot get student answer for %s; student_answers=%s',
                err,
                self.answer_ids,
                student_answers
            )
            raise Exception(err)

        self.context.update({'submission': submission})

        extra_payload = {'edX_student_response': json.dumps(submission)}

        try:
            rxml = self.do_external_request('get_score', extra_payload)
        except Exception as err:  # pylint: disable=W0703
            log.error('Error %s', err)
            if self.capa_system.DEBUG:
                cmap.set_dict(dict(zip(sorted(
                    self.answer_ids), ['incorrect'] * len(idset))))
                cmap.set_property(
                    self.answer_ids[0], 'msg',
                    '<span class="inline-error">%s</span>' % str(err).replace('<', '&lt;'))
                return cmap

        awd = rxml.find('awarddetail').text

        self.context['correct'] = ['correct']
        if awd in self.awdmap:
            self.context['correct'][0] = self.awdmap[awd]

        # create CorrectMap
        for key in idset:
            idx = idset.index(key)
            msg = rxml.find('message').text.replace(
                '&nbsp;', '&#160;') if idx == 0 else None
            cmap.set(key, self.context['correct'][idx], msg=msg)

        return cmap

    def get_answers(self):
        """
        Use external server to get expected answers
        """
        try:
            rxml = self.do_external_request('get_answers', {})
            exans = json.loads(rxml.find('expected').text)
        except Exception as err:  # pylint: disable=W0703
            log.error('Error %s', err)
            if self.capa_system.DEBUG:
                msg = '<span class="inline-error">%s</span>' % str(
                    err).replace('<', '&lt;')
                exans = [''] * len(self.answer_ids)
                exans[0] = msg

        if not (len(exans) == len(self.answer_ids)):
            log.error('Expected %s answers from external server, only got %s!',
                      len(self.answer_ids), len(exans))
            raise Exception('Short response from external server')
        return dict(zip(self.answer_ids, exans))


#-----------------------------------------------------------------------------

@registry.register
class FormulaResponse(LoncapaResponse):
    """
    Checking of symbolic math response using numerical sampling.
    """

    tags = ['formularesponse']
    hint_tag = 'formulahint'
    allowed_inputfields = ['textline', 'formulaequationinput']
    required_attributes = ['answer', 'samples']
    max_inputfields = 1

    def __init__(self, *args, **kwargs):
        self.correct_answer = ''
        self.samples = ''
        self.tolerance = default_tolerance
        self.case_sensitive = False
        super(FormulaResponse, self).__init__(*args, **kwargs)

    def setup_response(self):
        super(FormulaResponse, self).setup_response()

        xml = self.xml
        context = self.context
        self.correct_answer = contextualize_text(xml.get('answer'), context)
        self.samples = contextualize_text(xml.get('samples'), context)

        # Find the tolerance
        tolerance_xml = xml.xpath(
            '//*[@id=$id]//responseparam[@type="tolerance"]/@default',
            id=xml.get('id')
        )
        if tolerance_xml:  # If it isn't an empty list...
            self.tolerance = contextualize_text(tolerance_xml[0], context)

        types = xml.get('type')
        if types is None:
            typeslist = []
        else:
            typeslist = types.split(',')
        if 'ci' in typeslist:
            # Case insensitive
            self.case_sensitive = False
        elif 'cs' in typeslist:
            # Case sensitive
            self.case_sensitive = True
        else:
            # Default
            self.case_sensitive = False

    def get_score(self, student_answers):
        given = student_answers[self.answer_id]
        correctness = self.check_formula(
            self.correct_answer,
            given,
            self.samples
        )
        return CorrectMap(self.answer_id, correctness)

    def tupleize_answers(self, answer, var_dict_list):
        """
        Takes in an answer and a list of dictionaries mapping variables to values.
        Each dictionary represents a test case for the answer.
        Returns a tuple of formula evaluation results.
        """
        _ = self.capa_system.i18n.ugettext

        out = []
        for var_dict in var_dict_list:
            try:
                out.append(evaluator(
                    var_dict,
                    dict(),
                    answer,
                    case_sensitive=self.case_sensitive,
                ))
            except UndefinedVariable as err:
                log.debug(
                    'formularesponse: undefined variable in formula=%s',
                    cgi.escape(answer)
                )
                raise StudentInputError(
                    _("Invalid input: {bad_input} not permitted in answer.").format(bad_input=err.message)
                )
            except ValueError as err:
                if 'factorial' in err.message:
                    # This is thrown when fact() or factorial() is used in a formularesponse answer
                    #   that tests on negative and/or non-integer inputs
                    # err.message will be: `factorial() only accepts integral values` or
                    # `factorial() not defined for negative values`
                    log.debug(
                        ('formularesponse: factorial function used in response '
                         'that tests negative and/or non-integer inputs. '
                         'Provided answer was: %s'),
                        cgi.escape(answer)
                    )
                    raise StudentInputError(
                        _("factorial function not permitted in answer "
                          "for this problem. Provided answer was: "
                          "{bad_input}").format(bad_input=cgi.escape(answer))
                    )
                # If non-factorial related ValueError thrown, handle it the same as any other Exception
                log.debug('formularesponse: error %s in formula', err)
                raise StudentInputError(
                    _("Invalid input: Could not parse '{bad_input}' as a formula.").format(
                        bad_input=cgi.escape(answer)
                    )
                )
            except Exception as err:
                # traceback.print_exc()
                log.debug('formularesponse: error %s in formula', err)
                raise StudentInputError(
                    _("Invalid input: Could not parse '{bad_input}' as a formula").format(
                        bad_input=cgi.escape(answer)
                    )
                )
        return out

    def randomize_variables(self, samples):
        """
        Returns a list of dictionaries mapping variables to random values in range,
        as expected by tupleize_answers.
        """
        variables = samples.split('@')[0].split(',')
        numsamples = int(samples.split('@')[1].split('#')[1])
        sranges = zip(*map(lambda x: map(float, x.split(",")),
                           samples.split('@')[1].split('#')[0].split(':')))
        ranges = dict(zip(variables, sranges))

        out = []
        for _ in range(numsamples):
            var_dict = {}
            # ranges give numerical ranges for testing
            for var in ranges:
                # TODO: allow specified ranges (i.e. integers and complex numbers) for random variables
                value = random.uniform(*ranges[var])
                var_dict[str(var)] = value
            out.append(var_dict)
        return out

    def check_formula(self, expected, given, samples):
        """
        Given an expected answer string, a given (student-produced) answer
        string, and a samples string, return whether the given answer is
        "correct" or "incorrect".
        """
        var_dict_list = self.randomize_variables(samples)
        student_result = self.tupleize_answers(given, var_dict_list)
        instructor_result = self.tupleize_answers(expected, var_dict_list)

        correct = all(compare_with_tolerance(student, instructor, self.tolerance)
                      for student, instructor in zip(student_result, instructor_result))
        if correct:
            return "correct"
        else:
            return "incorrect"

    def compare_answer(self, ans1, ans2):
        """
        An external interface for comparing whether a and b are equal.
        """
        internal_result = self.check_formula(ans1, ans2, self.samples)
        return internal_result == "correct"

    def validate_answer(self, answer):
        """
        Returns whether this answer is in a valid form.
        """
        var_dict_list = self.randomize_variables(self.samples)
        try:
            self.tupleize_answers(answer, var_dict_list)
            return True
        except StudentInputError:
            return False

    def strip_dict(self, inp_d):
        """
        Takes a dict. Returns an identical dict, with all non-word
        keys and all non-numeric values stripped out. All values also
        converted to float. Used so we can safely use Python contexts.
        """
        inp_d = dict([(k, numpy.complex(inp_d[k]))
                      for k in inp_d if type(k) == str and
                      k.isalnum() and
                      isinstance(inp_d[k], numbers.Number)])
        return inp_d

    def check_hint_condition(self, hxml_set, student_answers):
        given = student_answers[self.answer_id]
        hints_to_show = []
        for hxml in hxml_set:
            samples = hxml.get('samples')
            name = hxml.get('name')
            correct_answer = contextualize_text(
                hxml.get('answer'), self.context)
            # pylint: disable=W0703
            try:
                correctness = self.check_formula(
                    correct_answer,
                    given,
                    samples
                )
            except Exception:
                correctness = 'incorrect'
            if correctness == 'correct':
                hints_to_show.append(name)
        log.debug('hints_to_show = %s', hints_to_show)
        return hints_to_show

    def get_answers(self):
        return {self.answer_id: self.correct_answer}

#-----------------------------------------------------------------------------


@registry.register
class SchematicResponse(LoncapaResponse):
    """
    Circuit schematic response type.
    """
    tags = ['schematicresponse']
    allowed_inputfields = ['schematic']

    def __init__(self, *args, **kwargs):
        self.code = ''
        super(SchematicResponse, self).__init__(*args, **kwargs)

    def setup_response(self):
        super(SchematicResponse, self).setup_response()

        xml = self.xml
        answer = xml.xpath('//*[@id=$id]//answer', id=xml.get('id'))[0]
        answer_src = answer.get('src')
        if answer_src is not None:
            # Untested; never used
            self.code = self.capa_system.filestore.open('src/' + answer_src).read()
        else:
            self.code = answer.text

    def get_score(self, student_answers):
        #from capa_problem import global_context
        submission = [
            json.loads(student_answers[k]) for k in sorted(self.answer_ids)
        ]
        self.context.update({'submission': submission})
        try:
            safe_exec.safe_exec(
                self.code,
                self.context,
                cache=self.capa_system.cache,
                slug=self.id,
                random_seed=self.context['seed'],
                unsafely=self.capa_system.can_execute_unsafe_code(),
            )
        except Exception as err:
            _ = self.capa_system.i18n.ugettext
            # Translators: 'SchematicResponse' is a problem type and should not be translated.
            msg = _('Error in evaluating SchematicResponse. The error was: {error_msg}').format(error_msg=err)
            raise ResponseError(msg)
        cmap = CorrectMap()
        cmap.set_dict(dict(zip(sorted(self.answer_ids), self.context['correct'])))
        return cmap

    def get_answers(self):
        # use answers provided in input elements
        return self.default_answer_map

#-----------------------------------------------------------------------------


@registry.register
class ImageResponse(LoncapaResponse):
    """
    Handle student response for image input: the input is a click on an image,
    which produces an [x,y] coordinate pair.  The click is correct if it falls
    within a region specified.  This region is a union of rectangles.

    Lon-CAPA requires that each <imageresponse> has a <foilgroup> inside it.
    That doesn't make sense to me (Ike).  Instead, let's have it such that
    <imageresponse> should contain one or more <imageinput> stanzas.
    Each <imageinput> should specify a rectangle(s) or region(s), given as an
    attribute, defining the correct answer.

    <imageinput src="/static/images/Lecture2/S2_p04.png" width="811" height="610"
    rectangle="(10,10)-(20,30);(12,12)-(40,60)"
    regions="[[[10,10], [20,30], [40, 10]], [[100,100], [120,130], [110,150]]]"/>

    Regions is list of lists [region1, region2, region3, ...] where regionN
    is disordered list of points: [[1,1], [100,100], [50,50], [20, 70]].

    If there is only one region in the list, simpler notation can be used:
    regions="[[10,10], [30,30], [10, 30], [30, 10]]" (without explicitly
        setting outer list)

    Returns:
        True, if click is inside any region or rectangle. Otherwise False.
    """

    tags = ['imageresponse']
    allowed_inputfields = ['imageinput']

    def __init__(self, *args, **kwargs):
        self.ielements = []
        super(ImageResponse, self).__init__(*args, **kwargs)

    def setup_response(self):
        super(ImageResponse, self).setup_response()

        self.ielements = self.inputfields
        self.answer_ids = [ie.get('id') for ie in self.ielements]

    def get_score(self, student_answers):
        _ = self.capa_system.i18n.ugettext
        correct_map = CorrectMap()
        expectedset = self.get_mapped_answers()
        for aid in self.answer_ids:  # loop through IDs of <imageinput>
            # Fields in our stanza
            given = student_answers[aid]  # This should be a string of the form '[x,y]'
            correct_map.set(aid, 'incorrect')
            if not given:  # No answer to parse. Mark as incorrect and move on
                continue
            # Parse given answer
            acoords = re.match(r'\[([0-9]+),([0-9]+)]', given.strip().replace(' ', ''))
            if not acoords:
                msg = _('error grading {image_input_id} (input={user_input})').format(
                    image_input_id=aid,
                    user_input=given
                )
                raise Exception('[capamodule.capa.responsetypes.imageinput] ' + msg)

            (ans_x, ans_y) = [int(x) for x in acoords.groups()]

            rectangles, regions = expectedset
            if rectangles[aid]:  # Rectangles part - for backward compatibility
                # Check whether given point lies in any of the solution
                # rectangles
                solution_rectangles = rectangles[aid].split(';')
                for solution_rectangle in solution_rectangles:
                    # parse expected answer
                    # TODO: Compile regexp on file load
                    sr_coords = re.match(
                        r'[\(\[]([0-9]+),([0-9]+)[\)\]]-[\(\[]([0-9]+),([0-9]+)[\)\]]',
                        solution_rectangle.strip().replace(' ', ''))
                    if not sr_coords:
                        # Translators: {sr_coords} are the coordinates of a rectangle
                        msg = _('Error in problem specification! Cannot parse rectangle in {sr_coords}').format(
                            sr_coords=etree.tostring(self.ielements[aid], pretty_print=True)
                        )
                        raise Exception('[capamodule.capa.responsetypes.imageinput] ' + msg)

                    (llx, lly, urx, ury) = [int(x) for x in sr_coords.groups()]

                    # answer is correct if (x,y) is within the specified
                    # rectangle
                    if (llx <= ans_x <= urx) and (lly <= ans_y <= ury):
                        correct_map.set(aid, 'correct')
                        break
            if correct_map[aid]['correctness'] != 'correct' and regions[aid]:
                parsed_region = json.loads(regions[aid])
                if parsed_region:
                    if type(parsed_region[0][0]) != list:
                        # we have [[1,2],[3,4],[5,6]] - single region
                        # instead of [[[1,2],[3,4],[5,6], [[1,2],[3,4],[5,6]]]
                        # or [[[1,2],[3,4],[5,6]]] - multiple regions syntax
                        parsed_region = [parsed_region]
                    for region in parsed_region:
                        polygon = MultiPoint(region).convex_hull
                        if (polygon.type == 'Polygon' and
                                polygon.contains(Point(ans_x, ans_y))):
                            correct_map.set(aid, 'correct')
                            break
        return correct_map

    def get_mapped_answers(self):
        """
        Returns the internal representation of the answers

        Input:
            None
        Returns:
            tuple (dict, dict) -
                rectangles (dict) - a map of inputs to the defined rectangle for that input
                regions (dict) - a map of inputs to the defined region for that input
        """
        answers = (
            dict([(ie.get('id'), ie.get(
                'rectangle')) for ie in self.ielements]),
            dict([(ie.get('id'), ie.get('regions')) for ie in self.ielements]))
        return answers

    def get_answers(self):
        """
        Returns the external representation of the answers

        Input:
            None
        Returns:
            dict (str, (str, str)) - a map of inputs to a tuple of their rectangle
                and their regions
        """
        answers = {}
        for ielt in self.ielements:
            ie_id = ielt.get('id')
            answers[ie_id] = {'rectangle': ielt.get('rectangle'), 'regions': ielt.get('regions')}

        return answers

#-----------------------------------------------------------------------------


@registry.register
class AnnotationResponse(LoncapaResponse):
    """
    Checking of annotation responses.

    The response contains both a comment (student commentary) and an option (student tag).
    Only the tag is currently graded. Answers may be incorrect, partially correct, or correct.
    """
    tags = ['annotationresponse']
    allowed_inputfields = ['annotationinput']
    max_inputfields = 1
    default_scoring = {'incorrect': 0, 'partially-correct': 1, 'correct': 2}

    def __init__(self, *args, **kwargs):
        self.scoring_map = {}
        self.answer_map = {}
        super(AnnotationResponse, self).__init__(*args, **kwargs)

    def setup_response(self):
        super(AnnotationResponse, self).setup_response()

        self.scoring_map = self._get_scoring_map()
        self.answer_map = self._get_answer_map()
        self.maxpoints = self._get_max_points()

    def get_score(self, student_answers):
        """
        Returns a CorrectMap for the student answer, which may include
        partially correct answers.
        """
        student_answer = student_answers[self.answer_id]
        student_option = self._get_submitted_option_id(student_answer)

        scoring = self.scoring_map[self.answer_id]
        is_valid = student_option is not None and student_option in scoring.keys(
        )

        (correctness, points) = ('incorrect', None)
        if is_valid:
            correctness = scoring[student_option]['correctness']
            points = scoring[student_option]['points']

        return CorrectMap(self.answer_id, correctness=correctness, npoints=points)

    def get_answers(self):
        return self.answer_map

    def _get_scoring_map(self):
        """Returns a dict of option->scoring for each input."""
        scoring = self.default_scoring
        choices = dict([(choice, choice) for choice in scoring])
        scoring_map = {}

        for inputfield in self.inputfields:
            option_scoring = dict([(
                option['id'],
                {
                    'correctness': choices.get(option['choice']),
                    'points': scoring.get(option['choice'])
                }
            ) for option in self._find_options(inputfield)])

            scoring_map[inputfield.get('id')] = option_scoring

        return scoring_map

    def _get_answer_map(self):
        """Returns a dict of answers for each input."""
        answer_map = {}
        for inputfield in self.inputfields:
            correct_option = self._find_option_with_choice(
                inputfield, 'correct')
            if correct_option is not None:
                input_id = inputfield.get('id')
                answer_map[input_id] = correct_option.get('description')
        return answer_map

    def _get_max_points(self):
        """Returns a dict of the max points for each input: input id -> maxpoints."""
        scoring = self.default_scoring
        correct_points = scoring.get('correct')
        return dict([(inputfield.get('id'), correct_points) for inputfield in self.inputfields])

    def _find_options(self, inputfield):
        """Returns an array of dicts where each dict represents an option. """
        elements = inputfield.findall('./options/option')
        return [{
                'id': index,
                'description': option.text,
                'choice': option.get('choice')
                } for (index, option) in enumerate(elements)]

    def _find_option_with_choice(self, inputfield, choice):
        """Returns the option with the given choice value, otherwise None. """
        for option in self._find_options(inputfield):
            if option['choice'] == choice:
                return option

    def _unpack(self, json_value):
        """Unpacks a student response value submitted as JSON."""
        json_d = json.loads(json_value)
        if type(json_d) != dict:
            json_d = {}

        comment_value = json_d.get('comment', '')
        if not isinstance(json_d, basestring):
            comment_value = ''

        options_value = json_d.get('options', [])
        if not isinstance(options_value, list):
            options_value = []

        return {
            'options_value': options_value,
            'comment_value': comment_value
        }

    def _get_submitted_option_id(self, student_answer):
        """Return the single option that was selected, otherwise None."""
        submitted = self._unpack(student_answer)
        option_ids = submitted['options_value']
        if len(option_ids) == 1:
            return option_ids[0]
        return None


@registry.register
class ChoiceTextResponse(LoncapaResponse):
    """
    Allows for multiple choice responses with text inputs
    Desired semantics match those of NumericalResponse and
    ChoiceResponse.
    """

    tags = ['choicetextresponse']
    max_inputfields = 1
    allowed_inputfields = ['choicetextgroup',
                           'checkboxtextgroup',
                           'radiotextgroup'
                           ]

    def __init__(self, *args, **kwargs):
        self.correct_inputs = {}
        self.answer_values = {}
        self.correct_choices = {}
        super(ChoiceTextResponse, self).__init__(*args, **kwargs)

    def setup_response(self):
        """
        Sets up three dictionaries for use later:
        `correct_choices`: These are the correct binary choices(radio/checkbox)
        `correct_inputs`: These are the numerical/string answers for required
        inputs.
        `answer_values`: This is a dict, keyed by the name of the binary choice
            which contains the correct answers for the text inputs separated by
            commas e.g. "1, 0.5"

        `correct_choices` and `correct_inputs` are used for grading the problem
        and `answer_values` is used for displaying correct answers.

        """
        super(ChoiceTextResponse, self).setup_response()

        _ = self.capa_system.i18n.ugettext
        context = self.context
        self.answer_values = {self.answer_id: []}
        self.assign_choice_names()
        correct_xml = self.xml.xpath('//*[@id=$id]//choice[@correct="True"]',
                                     id=self.xml.get('id'))

        for node in correct_xml:
            # For each correct choice, set the `parent_name` to the
            # current choice's name
            parent_name = node.get('name')
            # Add the name of the correct binary choice to the
            # correct choices list as a key. The value is not important.
            self.correct_choices[parent_name] = {'answer': ''}
            # Add the name of the parent to the list of correct answers
            self.answer_values[self.answer_id].append(parent_name)
            answer_list = []
            # Loop over <numtolerance_input> elements inside of the correct choices
            for child in node:
                answer = child.get('answer', None)
                if not answer:
                    # If the question creator does not specify an answer for a
                    # <numtolerance_input> inside of a correct choice, raise an error
                    raise LoncapaProblemError(
                        _("Answer not provided for {input_type}").format(input_type="numtolerance_input")
                    )
                # Contextualize the answer to allow script generated answers.
                answer = contextualize_text(answer, context)
                input_name = child.get('name')
                # Contextualize the tolerance to value.
                tolerance = contextualize_text(
                    child.get('tolerance', default_tolerance),
                    context
                )
                # Add the answer and tolerance information for the current
                # numtolerance_input to `correct_inputs`
                self.correct_inputs[input_name] = {
                    'answer': answer,
                    'tolerance': tolerance
                }
                # Add the correct answer for this input to the list for show
                answer_list.append(answer)
            # Turn the list of numtolerance_input answers into a comma separated string.
            self.answer_values[parent_name] = ', '.join(answer_list)
        # Turn correct choices into a set. Allows faster grading.
        self.correct_choices = set(self.correct_choices.keys())

    def assign_choice_names(self):
        """
        Initialize name attributes in <choice> and <numtolerance_input> tags
        for this response.

        Example:
        Assuming for simplicity that `self.answer_id` = '1_2_1'

        Before the function is called `self.xml` =
        <radiotextgroup>
            <choice correct = "True">
                The number
                    <numtolerance_input answer="5"/>
                Is the mean of the list.
            </choice>
            <choice correct = "False">
                False demonstration choice
            </choice>
        </radiotextgroup>

        After this is called the choices and numtolerance_inputs will have a name
        attribute initialized and self.xml will be:

        <radiotextgroup>
        <choice correct = "True" name ="1_2_1_choiceinput_0bc">
            The number
                <numtolerance_input name = "1_2_1_choiceinput0_numtolerance_input_0"
                 answer="5"/>
            Is the mean of the list.
        </choice>
        <choice correct = "False" name = "1_2_1_choiceinput_1bc>
            False demonstration choice
        </choice>
        </radiotextgroup>
        """

        for index, choice in enumerate(
            self.xml.xpath('//*[@id=$id]//choice', id=self.xml.get('id'))
        ):
            # Set the name attribute for <choices>
            # "bc" is appended at the end to indicate that this is a
            # binary choice as opposed to a numtolerance_input, this convention
            # is used when grading the problem
            choice.set(
                "name",
                self.answer_id + "_choiceinput_" + str(index) + "bc"
            )
            # Set Name attributes for <numtolerance_input> elements
            # Look for all <numtolerance_inputs> inside this choice.
            numtolerance_inputs = choice.findall('numtolerance_input')
            # Look for all <decoy_input> inside this choice
            decoys = choice.findall('decoy_input')
            # <decoy_input> would only be used in choices which do not contain
            # <numtolerance_input>
            inputs = numtolerance_inputs if numtolerance_inputs else decoys
            # Give each input inside of the choice a name combining
            # The ordinality of the choice, and the ordinality of the input
            # within that choice e.g. 1_2_1_choiceinput_0_numtolerance_input_1
            for ind, child in enumerate(inputs):
                child.set(
                    "name",
                    self.answer_id + "_choiceinput_" + str(index) +
                    "_numtolerance_input_" + str(ind)
                )

    def get_score(self, student_answers):
        """
        Returns a `CorrectMap` showing whether `student_answers` are correct.

        `student_answers` contains keys for binary inputs(radiobutton,
        checkbox) and numerical inputs. Keys ending with 'bc' are binary
        choice inputs otherwise they are text fields.

        This method first separates the two
        types of answers and then grades them in separate methods.

        The student is only correct if they have both the binary inputs and
        numerical inputs correct.
        """
        answer_dict = student_answers.get(self.answer_id, "")
        binary_choices, numtolerance_inputs = self._split_answers_dict(answer_dict)
        # Check the binary choices first.
        choices_correct = self._check_student_choices(binary_choices)
        inputs_correct = self._check_student_inputs(numtolerance_inputs)
        # Only return correct if the student got both the binary
        # and numtolerance_inputs are correct
        correct = choices_correct and inputs_correct

        return CorrectMap(
            self.answer_id,
            'correct' if correct else 'incorrect'
        )

    def get_answers(self):
        """
        Returns a dictionary containing the names of binary choices as keys
        and a string of answers to any numtolerance_inputs which they may have
        e.g {choice_1bc : "answer1, answer2", choice_2bc : ""}
        """
        return self.answer_values

    def _split_answers_dict(self, a_dict):
        """
        Returns two dicts:
        `binary_choices` : dictionary {input_name: input_value} for
        the binary choices which the student selected.
        and
        `numtolerance_choices` : a dictionary {input_name: input_value}
        for the numtolerance_inputs inside of choices which were selected

        Determines if an input is inside of a binary input by looking at
        the beginning of it's name.

        For example. If a binary_choice was named '1_2_1_choiceinput_0bc'
        All of the numtolerance_inputs in it would have an idea that begins
        with '1_2_1_choice_input_0_numtolerance_input'

        Splits the name of the numtolerance_input at the occurence of
        '_numtolerance_input_' and appends 'bc' to the end to get the name
        of the choice it is contained in.

        Example:
        `a_dict` = {
            '1_2_1_choiceinput_0bc': '1_2_1_choiceinput_0bc',
            '1_2_1_choiceinput_0_numtolerance_input_0': '1',
            '1_2_1_choiceinput_0_numtolerance_input_1': '2'
            '1_2_1_choiceinput_1_numtolerance_input_0': '3'
        }

        In this case, the binary choice is '1_2_1_choiceinput_0bc', and
        the numtolerance_inputs associated with it are
        '1_2_1_choiceinput_0_numtolerance_input_0', and
        '1_2_1_choiceinput_0_numtolerance_input_1'.

        so the two return dictionaries would be
        `binary_choices` = {'1_2_1_choiceinput_0bc': '1_2_1_choiceinput_0bc'}
        and
        `numtolerance_choices` ={
            '1_2_1_choiceinput_0_numtolerance_input_0': '1',
            '1_2_1_choiceinput_0_numtolerance_input_1': '2'
        }

        The entry '1_2_1_choiceinput_1_numtolerance_input_0': '3' is discarded
        because it was not inside of a selected binary choice, and no validation
        should be performed on numtolerance_inputs inside of non-selected choices.
        """

        # Initialize the two dictionaries that are returned
        numtolerance_choices = {}
        binary_choices = {}

        # `selected_choices` is a list of binary choices which were "checked/selected"
        # when the student submitted the problem.
        # Keys in a_dict ending with 'bc' refer to binary choices.
        selected_choices = [key for key in a_dict if key.endswith("bc")]
        for key in selected_choices:
            binary_choices[key] = a_dict[key]

        # Convert the name of a numtolerance_input into the name of the binary
        # choice that it is contained within, and append it to the list if
        # the numtolerance_input's parent binary_choice is contained in
        # `selected_choices`.
        selected_numtolerance_inputs = [
            key for key in a_dict if key.partition("_numtolerance_input_")[0] + "bc"
            in selected_choices
        ]

        for key in selected_numtolerance_inputs:
            numtolerance_choices[key] = a_dict[key]

        return (binary_choices, numtolerance_choices)

    def _check_student_choices(self, choices):
        """
        Compares student submitted checkbox/radiobutton answers against
        the correct answers. Returns True or False.

        True if all of the correct choices are selected and no incorrect
        choices are selected.
        """
        student_choices = set(choices)
        required_selected = len(self.correct_choices - student_choices) == 0
        no_extra_selected = len(student_choices - self.correct_choices) == 0
        correct = required_selected and no_extra_selected
        return correct

    def _check_student_inputs(self, numtolerance_inputs):
        """
        Compares student submitted numerical answers against the correct
        answers and tolerances.

        `numtolerance_inputs` is a dictionary {answer_name : answer_value}

        Performs numerical validation by means of calling
        `compare_with_tolerance()` on all of `numtolerance_inputs`

        Performs a call to `compare_with_tolerance` even on values for
        decoy_inputs. This is used to validate their numericality and
        raise an error if the student entered a non numerical expression.

        Returns True if and only if all student inputs are correct.
        """
        _ = self.capa_system.i18n.ugettext
        inputs_correct = True
        for answer_name, answer_value in numtolerance_inputs.iteritems():
            # If `self.corrrect_inputs` does not contain an entry for
            # `answer_name`, this means that answer_name is a decoy
            # input's value, and validation of its numericality is the
            # only thing of interest from the later call to
            # `compare_with_tolerance`.
            params = self.correct_inputs.get(answer_name, {'answer': 0})

            correct_ans = params['answer']
            # Set the tolerance to '0' if it was not specified in the xml
            tolerance = params.get('tolerance', default_tolerance)
            # Make sure that the staff answer is a valid number
            try:
                correct_ans = complex(correct_ans)
            except ValueError:
                log.debug(
                    "Content error--answer '%s' is not a valid complex number",
                    correct_ans
                )
                raise StudentInputError(
                    _("The Staff answer could not be interpreted as a number.")
                )
            # Compare the student answer to the staff answer/ or to 0
            # if all that is important is verifying numericality
            try:
                partial_correct = compare_with_tolerance(
                    evaluator({}, {}, answer_value),
                    correct_ans,
                    tolerance
                )
            except:
                # Use the traceback-preserving version of re-raising with a
                # different type
                __, __, trace = sys.exc_info()
                msg = _("Could not interpret '{given_answer}' as a number.").format(
                    given_answer=cgi.escape(answer_value)
                )
                msg += " ({0})".format(trace)
                raise StudentInputError(msg)

            # Ignore the results of the comparisons which were just for
            # Numerical Validation.
            if answer_name in self.correct_inputs and not partial_correct:
                # If any input is not correct, set the return value to False
                inputs_correct = False
        return inputs_correct

#-----------------------------------------------------------------------------

# TEMPORARY: List of all response subclasses
# FIXME: To be replaced by auto-registration

# pylint: disable=E0604
__all__ = [CodeResponse,
           NumericalResponse,
           FormulaResponse,
           CustomResponse,
           SchematicResponse,
           ExternalResponse,
           ImageResponse,
           OptionResponse,
           SymbolicResponse,
           StringResponse,
           ChoiceResponse,
           MultipleChoiceResponse,
           TrueFalseResponse,
           JavascriptResponse,
           AnnotationResponse,
           ChoiceTextResponse]


#-----------------------------------------------------------------------------
# Test cases to remember:
#
#     * no items selected by the student
#         - with at least one item marked correct by author
#         - with none of the items marked correct by author
#
#     * all items selected by the student
#         - every hint string is shown to student if no compound condition includes all choices
#         - compound case if specified
#
#     * hint is reused via <hint idref="otherHintId"
#
#     * CORRECT/INCORRECT
#         - appears properly to match green check/red X
#               . compound conditions
#               . no compound matches
#         - override works properly to match green check/red X
#               . compound conditions
#               . no compound matches
#
#     * no single item hints provided in the question
#     * no compound hints provided in the question
#
#     * Jane's instructor request (see her email from 6/24)
#       - student provides no answer (all blank)
#
#     * text input: what if both a correct and incorrect answer is provided?
#       - with answer="France" and incorrect hint for "Germany"
#       - student answer: France and Germany
#       - what's the correct response from the system?
#<|MERGE_RESOLUTION|>--- conflicted
+++ resolved
@@ -958,11 +958,8 @@
         self.correct_choices = [
             contextualize_text(choice.get('name'), self.context)
             for choice in cxml
-<<<<<<< HEAD
             if contextualize_text(choice.get('correct'), self.context).upper() == "TRUE"
-=======
-            if contextualize_text(choice.get('correct'), self.context) == "True"
->>>>>>> a32cb6c9
+
         ]
 
     def get_single_choice_hints(self, new_cmap, student_answers):
@@ -975,7 +972,7 @@
         :param student_answers: the set of answer choices made by the student
         :return:                nothing
         '''
-<<<<<<< HEAD
+
         for student_answer in student_answers:
             if unicode(self.answer_id) == student_answer:
                 choicegroup_test = '[@id="' + student_answer + '"]'
@@ -984,37 +981,18 @@
                 choice_hints = self.xml.xpath('//choicegroup' + choicegroup_test + '/choice' + choice_test + '/choicehint')
                 if choice_hints:
                     choice_hint = choice_hints[0]
-=======
-        for problem in student_answers:
-            student_answer_list = student_answers[problem]
-            if not isinstance(student_answer_list, list):       # if the 'list' is not yet a list
-                student_answer_list = [student_answer_list]     # cast it as a true list
-
-            for student_answer in student_answer_list:
-                attribute_test = '[@name="' + student_answer + '"]'
-                choice = self.xml.xpath('//choice' + attribute_test)[0]
-                choice_correctness = choice.get("correct")
-
-                choicehint_list = self.xml.xpath('//choice' + attribute_test + '/choicehint')
-                for choice_hint in choicehint_list:
->>>>>>> a32cb6c9
                     choice_hint_text = choice_hint.text.strip()
                     if len(choice_hint_text) > 0:
                         choice_hint_label = choice_hint.get('label')
 
                         message_style_class = QUESTION_HINT_INCORRECT_STYLE         # assume the answer was incorrect
-<<<<<<< HEAD
                         if choice.get('correct').upper() == 'TRUE':
-=======
-                        if choice.get('correct'):
->>>>>>> a32cb6c9
                             message_style_class = QUESTION_HINT_CORRECT_STYLE       # guessed wrong, answer was correct
 
                         if choice_hint_label:
                             correctness_string = choice_hint_label + ': '
                         else:
                             correctness_string = 'INCORRECT: '  # assume the answer is incorrect
-<<<<<<< HEAD
                             if choice.get('correct').upper() == 'TRUE':
                                 correctness_string = 'CORRECT: '
 
@@ -1022,15 +1000,6 @@
                             '<div class="' + message_style_class + '">' \
                             + correctness_string + choice_hint_text + '</div>'
                 break
-=======
-                            if choice.get('correct') == 'True':
-                                correctness_string = 'CORRECT: '
-
-                        new_cmap[problem]['msg'] = new_cmap[problem]['msg'] + \
-                            '<div class="' + message_style_class + '">' \
-                            + correctness_string + choice_hint_text + '</div>'
-
->>>>>>> a32cb6c9
 
     def mc_setup_response(self):
         """
@@ -1258,11 +1227,7 @@
         incorrect_choices = []
 
         for choice in choices:
-<<<<<<< HEAD
             if choice.get('correct').upper() == 'TRUE':
-=======
-            if choice.get('correct') == 'True':
->>>>>>> a32cb6c9
                 correct_choices.append(choice)
             else:
                 incorrect_choices.append(choice)
@@ -1370,7 +1335,6 @@
         :param student_answers: the set of answer choices made by the student
         :return:                nothing
         """
-<<<<<<< HEAD
         for student_answer in student_answers:
             if unicode(self.answer_id) == student_answer:
                 optiongroup_test = '[@id="' + student_answer + '"]'
@@ -1399,70 +1363,7 @@
                             + correctness_string + option_hint_text + '</div>'
                 break
 
-        # choice_name = 'option'
-        # if not hasattr(self, 'hint_tag'):
-        #     raise Exception("Class '" + str(self.__class__) + "' has no 'hint_tag' attribute")
-        #
-        # for problem in student_answers:
-        #     student_answer_list = student_answers[problem]
-        #     if not isinstance(student_answer_list, list):       # if the 'list' is not yet a list
-        #         student_answer_list = [student_answer_list]     # cast it as a true list
-        #
-        #     for student_answer in student_answer_list:
-        #         for choice_hint_element in self.xml.xpath('//' + self.hint_tag):
-        #             choice_element = choice_hint_element.getparent()
-        #             clean_choice_string = choice_element.text.strip()
-        #             if student_answer == clean_choice_string:   # if we have found the student's choice
-        #                 choice_hint_text = choice_hint_element.text.strip()
-        #                 if len(choice_hint_text) > 0:
-        #                     if choice_element.get('correct') == 'True':
-        #                         correctness_style = QUESTION_HINT_CORRECT_STYLE
-        #                     else:
-        #                         correctness_style = QUESTION_HINT_INCORRECT_STYLE
-        #
-        #                     choice_hint_label = choice_hint_element.get('label')
-        #                     if choice_hint_label:
-        #                         correctness_string = choice_hint_label + ': '
-        #                     else:
-        #                         correctness_string = 'INCORRECT: '  # assume the answer is incorrect
-        #                         if choice_element.get('correct') == 'True':
-        #                             correctness_string = 'CORRECT: '
-        #
-        #                     new_cmap[problem]['msg'] = '<div class="' + correctness_style + '">' \
-        #                         + correctness_string + choice_hint_text.strip() + '</div>'
-=======
-        choice_name = 'option'
-        if not hasattr(self, 'hint_tag'):
-            raise Exception("Class '" + str(self.__class__) + "' has no 'hint_tag' attribute")
-
-        for problem in student_answers:
-            student_answer_list = student_answers[problem]
-            if not isinstance(student_answer_list, list):       # if the 'list' is not yet a list
-                student_answer_list = [student_answer_list]     # cast it as a true list
-
-            for student_answer in student_answer_list:
-                for choice_hint_element in self.xml.xpath('//' + self.hint_tag):
-                    choice_element = choice_hint_element.getparent()
-                    clean_choice_string = choice_element.text.strip()
-                    if student_answer == clean_choice_string:   # if we have found the student's choice
-                        choice_hint_text = choice_hint_element.text.strip()
-                        if len(choice_hint_text) > 0:
-                            if choice_element.get('correct') == 'True':
-                                correctness_style = QUESTION_HINT_CORRECT_STYLE
-                            else:
-                                correctness_style = QUESTION_HINT_INCORRECT_STYLE
-
-                            choice_hint_label = choice_hint_element.get('label')
-                            if choice_hint_label:
-                                correctness_string = choice_hint_label + ': '
-                            else:
-                                correctness_string = 'INCORRECT: '  # assume the answer is incorrect
-                                if choice_element.get('correct') == 'True':
-                                    correctness_string = 'CORRECT: '
-
-                            new_cmap[problem]['msg'] = '<div class="' + correctness_style + '">' \
-                                + correctness_string + choice_hint_text.strip() + '</div>'
->>>>>>> a32cb6c9
+
 
 
 
