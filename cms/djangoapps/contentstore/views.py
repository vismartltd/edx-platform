from util.json_request import expect_json
import json
import os
import logging
import sys
import mimetypes
import StringIO
import exceptions
from collections import defaultdict
from uuid import uuid4

# to install PIL on MacOSX: 'easy_install http://dist.repoze.org/PIL-1.1.6.tar.gz'
from PIL import Image

from django.http import HttpResponse, Http404, HttpResponseBadRequest, HttpResponseForbidden
from django.contrib.auth.decorators import login_required
from django.core.exceptions import PermissionDenied
from django.core.context_processors import csrf
from django_future.csrf import ensure_csrf_cookie
from django.core.urlresolvers import reverse
from django.conf import settings
from django import forms

from xmodule.modulestore import Location
from xmodule.x_module import ModuleSystem
from xmodule.error_module import ErrorDescriptor
from xmodule.errortracker import exc_info_to_str
from github_sync import export_to_github
from static_replace import replace_urls

from mitxmako.shortcuts import render_to_response, render_to_string
from xmodule.modulestore.django import modulestore
from xmodule_modifiers import replace_static_urls, wrap_xmodule
from xmodule.exceptions import NotFoundError
from functools import partial
from itertools import groupby
from operator import attrgetter

from xmodule.contentstore.django import contentstore
from xmodule.contentstore.content import StaticContent

from cache_toolbox.core import set_cached_content, get_cached_content, del_cached_content
from auth.authz import is_user_in_course_group_role, get_users_in_course_group_by_role
from auth.authz import get_user_by_email, add_user_to_course_group, remove_user_from_course_group
from auth.authz import ADMIN_ROLE_NAME, EDITOR_ROLE_NAME
from .utils import get_course_location_for_item

from xmodule.templates import all_templates

log = logging.getLogger(__name__)


COMPONENT_TYPES = ['customtag', 'discussion', 'html', 'problem', 'video']


# ==== Public views ==================================================

@ensure_csrf_cookie
def signup(request):
    """
    Display the signup form.
    """
    csrf_token = csrf(request)['csrf_token']
    return render_to_response('signup.html', {'csrf': csrf_token})


@ensure_csrf_cookie
def login_page(request):
    """
    Display the login form.
    """
    csrf_token = csrf(request)['csrf_token']
    return render_to_response('login.html', {'csrf': csrf_token})


# ==== Views for any logged-in user ==================================

@login_required
@ensure_csrf_cookie
def index(request):
    """
    List all courses available to the logged in user
    """
    courses = modulestore().get_items(['i4x', None, None, 'course', None])

    # filter out courses that we don't have access to
    courses = filter(lambda course: has_access(request.user, course.location), courses)

    return render_to_response('index.html', {
        'courses': [(course.metadata.get('display_name'),
                    reverse('course_index', args=[
                        course.location.org,
                        course.location.course,
                        course.location.name]))
                    for course in courses]
    })


# ==== Views with per-item permissions================================

def has_access(user, location, role=EDITOR_ROLE_NAME):
    '''Return True if user allowed to access this piece of data'''
    '''Note that the CMS permissions model is with respect to courses'''
    '''There is a super-admin permissions if user.is_staff is set'''
    return is_user_in_course_group_role(user, get_course_location_for_item(location), role)


@login_required
@ensure_csrf_cookie
def course_index(request, org, course, name):
    """
    Display an editable course overview.

    org, course, name: Attributes of the Location for the item to edit
    """
    location = ['i4x', org, course, 'course', name]
    
    # check that logged in user has permissions to this item
    if not has_access(request.user, location):
        raise PermissionDenied()

    upload_asset_callback_url = reverse('upload_asset', kwargs = {
            'org' : org,
            'course' : course,
            'coursename' : name
            })

    course = modulestore().get_item(location)
    sections = course.get_children()

    return render_to_response('overview.html', {
        'sections': sections,
        'upload_asset_callback_url': upload_asset_callback_url,
        'create_new_unit_template': Location('i4x', 'edx', 'templates', 'vertical', 'Empty')
    })


@login_required
def edit_subsection(request, location):
    # check that we have permissions to edit this item
    if not has_access(request.user, location):
        raise PermissionDenied()

    item = modulestore().get_item(location)

    # make sure that location references a 'sequential', otherwise return BadRequest
    if item.location.category != 'sequential':
        return HttpResponseBadRequest

    return render_to_response('edit_subsection.html',
                              {'subsection': item,
                               'create_new_unit_template': Location('i4x', 'edx', 'templates', 'vertical', 'Empty')
                               })

@login_required
def edit_unit(request, location):
    """
    Display an editing page for the specified module.

    Expects a GET request with the parameter 'id'.

    id: A Location URL
    """
    # check that we have permissions to edit this item
    if not has_access(request.user, location):
        raise PermissionDenied()

    item = modulestore().get_item(location)

    if settings.LMS_BASE is not None:
        lms_link = "{lms_base}/courses/{course_id}/jump_to/{location}".format(
            lms_base=settings.LMS_BASE,
            # TODO: These will need to be changed to point to the particular instance of this problem in the particular course
            course_id = modulestore().get_containing_courses(item.location)[0].id,
            location=item.location,
        )
    else:
        lms_link = None

    component_templates = defaultdict(list)

    templates = modulestore().get_items(Location('i4x', 'edx', 'templates'))
    for template in templates:
        if template.location.category in COMPONENT_TYPES:
            component_templates[template.location.category].append((
                template.display_name,
                template.location.url(),
            ))

    components = [
        component.location.url()
        for component
        in item.get_children()
    ]

    # TODO (cpennington): If we share units between courses,
    # this will need to change to check permissions correctly so as
    # to pick the correct parent subsection
    containing_subsection_locs = modulestore().get_parent_locations(location)
    containing_subsection = modulestore().get_item(containing_subsection_locs[0])

    containing_section_locs = modulestore().get_parent_locations(containing_subsection.location)
    containing_section = modulestore().get_item(containing_section_locs[0])

    return render_to_response('unit.html', {
        'unit': item,
        'components': components,
        'component_templates': component_templates,
        'lms_link': lms_link,
        'subsection': containing_subsection,
        'section': containing_section,
        'create_new_unit_template': Location('i4x', 'edx', 'templates', 'vertical', 'Empty')
    })


@login_required
def preview_component(request, location):
    # TODO (vshnayder): change name from id to location in coffee+html as well.
    if not has_access(request.user, location):
        raise Http404  # TODO (vshnayder): better error

    component = modulestore().get_item(location)

    return render_to_response('component.html', {
        'preview': get_module_previews(request, component)[0],
        'editor': wrap_xmodule(component.get_html, component, 'xmodule_edit.html')(),
    })



def user_author_string(user):
    '''Get an author string for commits by this user.  Format:
    first last <email@email.com>.

    If the first and last names are blank, uses the username instead.
    Assumes that the email is not blank.
    '''
    f = user.first_name
    l = user.last_name
    if f == '' and l == '':
        f = user.username
    return '{first} {last} <{email}>'.format(first=f,
                                             last=l,
                                             email=user.email)


@login_required
def preview_dispatch(request, preview_id, location, dispatch=None):
    """
    Dispatch an AJAX action to a preview XModule

    Expects a POST request, and passes the arguments to the module

    preview_id (str): An identifier specifying which preview this module is used for
    location: The Location of the module to dispatch to
    dispatch: The action to execute
    """

    instance_state, shared_state = load_preview_state(request, preview_id, location)
    descriptor = modulestore().get_item(location)
    instance = load_preview_module(request, preview_id, descriptor, instance_state, shared_state)
    # Let the module handle the AJAX
    try:
        ajax_return = instance.handle_ajax(dispatch, request.POST)
    except NotFoundError:
        log.exception("Module indicating to user that request doesn't exist")
        raise Http404
    except:
        log.exception("error processing ajax call")
        raise

    save_preview_state(request, preview_id, location, instance.get_instance_state(), instance.get_shared_state())
    return HttpResponse(ajax_return)


def load_preview_state(request, preview_id, location):
    """
    Load the state of a preview module from the request

    preview_id (str): An identifier specifying which preview this module is used for
    location: The Location of the module to dispatch to
    """
    if 'preview_states' not in request.session:
        request.session['preview_states'] = defaultdict(dict)

    instance_state = request.session['preview_states'][preview_id, location].get('instance')
    shared_state = request.session['preview_states'][preview_id, location].get('shared')

    return instance_state, shared_state


def save_preview_state(request, preview_id, location, instance_state, shared_state):
    """
    Save the state of a preview module to the request

    preview_id (str): An identifier specifying which preview this module is used for
    location: The Location of the module to dispatch to
    instance_state: The instance state to save
    shared_state: The shared state to save
    """
    if 'preview_states' not in request.session:
        request.session['preview_states'] = defaultdict(dict)

    request.session['preview_states'][preview_id, location]['instance'] = instance_state
    request.session['preview_states'][preview_id, location]['shared'] = shared_state


def render_from_lms(template_name, dictionary, context=None, namespace='main'):
    """
    Render a template using the LMS MAKO_TEMPLATES
    """
    return render_to_string(template_name, dictionary, context, namespace="lms." + namespace)


def preview_module_system(request, preview_id, descriptor):
    """
    Returns a ModuleSystem for the specified descriptor that is specialized for
    rendering module previews.

    request: The active django request
    preview_id (str): An identifier specifying which preview this module is used for
    descriptor: An XModuleDescriptor
    """

    return ModuleSystem(
        ajax_url=reverse('preview_dispatch', args=[preview_id, descriptor.location.url(), '']).rstrip('/'),
        # TODO (cpennington): Do we want to track how instructors are using the preview problems?
        track_function=lambda type, event: None,
        filestore=descriptor.system.resources_fs,
        get_module=partial(get_preview_module, request, preview_id),
        render_template=render_from_lms,
        debug=True,
        replace_urls=replace_urls,
        user=request.user,
    )


def get_preview_module(request, preview_id, location):
    """
    Returns a preview XModule at the specified location. The preview_data is chosen arbitrarily
    from the set of preview data for the descriptor specified by Location

    request: The active django request
    preview_id (str): An identifier specifying which preview this module is used for
    location: A Location
    """
    descriptor = modulestore().get_item(location)
    instance_state, shared_state = descriptor.get_sample_state()[0]
    return load_preview_module(request, preview_id, descriptor, instance_state, shared_state)


def load_preview_module(request, preview_id, descriptor, instance_state, shared_state):
    """
    Return a preview XModule instantiated from the supplied descriptor, instance_state, and shared_state

    request: The active django request
    preview_id (str): An identifier specifying which preview this module is used for
    descriptor: An XModuleDescriptor
    instance_state: An instance state string
    shared_state: A shared state string
    """
    system = preview_module_system(request, preview_id, descriptor)
    try:
        module = descriptor.xmodule_constructor(system)(instance_state, shared_state)
    except:
        module = ErrorDescriptor.from_descriptor(
            descriptor,
            error_msg=exc_info_to_str(sys.exc_info())
        ).xmodule_constructor(system)(None, None)

    module.get_html = wrap_xmodule(
        module.get_html,
        module,
        "xmodule_display.html",
    )
    module.get_html = replace_static_urls(
        module.get_html,
        module.metadata.get('data_dir', module.location.course)
    )
    save_preview_state(request, preview_id, descriptor.location.url(),
        module.get_instance_state(), module.get_shared_state())

    return module


def get_module_previews(request, descriptor):
    """
    Returns a list of preview XModule html contents. One preview is returned for each
    pair of states returned by get_sample_state() for the supplied descriptor.

    descriptor: An XModuleDescriptor
    """
    preview_html = []
    for idx, (instance_state, shared_state) in enumerate(descriptor.get_sample_state()):
        module = load_preview_module(request, str(idx), descriptor, instance_state, shared_state)
        preview_html.append(module.get_html())
    return preview_html

def _delete_item(item, recurse=False):
    if recurse:
        children = item.get_children()
        for child in children:
            _delete_item(child, recurse)
        
    modulestore().delete_item(item.location);
    

@login_required
@expect_json
def delete_item(request):
    item_location = request.POST['id']

    # check permissions for this user within this course
    if not has_access(request.user, item_location):
        raise PermissionDenied()

    # optional parameter to delete all children (default False)
    delete_children = request.POST.get('delete_children', False)

    item = modulestore().get_item(item_location)

    _delete_item(item, delete_children)
    
    return HttpResponse()


@login_required
@expect_json
def save_item(request):
    item_location = request.POST['id']

    # check permissions for this user within this course
    if not has_access(request.user, item_location):
        raise PermissionDenied()

    if request.POST['data']:
        data = request.POST['data']
        modulestore().update_item(item_location, data)
        
    if request.POST['children']:
        children = request.POST['children']
        modulestore().update_children(item_location, children)

    # cdodge: also commit any metadata which might have been passed along in the
    # POST from the client, if it is there
    # note, that the postback is not the complete metadata, as there's system metadata which is
    # not presented to the end-user for editing. So let's fetch the original and
    # 'apply' the submitted metadata, so we don't end up deleting system metadata
    if request.POST['metadata']:
        posted_metadata = request.POST['metadata']
        # fetch original
        existing_item = modulestore().get_item(item_location)
        # update existing metadata with submitted metadata (which can be partial)
        existing_item.metadata.update(posted_metadata)
        modulestore().update_metadata(item_location, existing_item.metadata)

    return HttpResponse()


@login_required
@expect_json
def clone_item(request):
    parent_location = Location(request.POST['parent_location'])
    template = Location(request.POST['template'])
    
    display_name = request.POST.get('display_name')

    if not has_access(request.user, parent_location):
        raise PermissionDenied()

    parent = modulestore().get_item(parent_location)
    dest_location = parent_location._replace(category=template.category, name=uuid4().hex)

    new_item = modulestore().clone_item(template, dest_location)

    # TODO: This needs to be deleted when we have proper storage for static content
    new_item.metadata['data_dir'] = parent.metadata['data_dir']
    
    # replace the display name with an optional parameter passed in from the caller
    if display_name is not None:
        new_item.metadata['display_name'] = display_name

    modulestore().update_metadata(new_item.location.url(), new_item.own_metadata)
    modulestore().update_children(parent_location, parent.definition.get('children', []) + [new_item.location.url()])

    return HttpResponse(json.dumps({'id': dest_location.url()}))

#@login_required
#@ensure_csrf_cookie
def upload_asset(request, org, course, coursename):
    '''
    cdodge: this method allows for POST uploading of files into the course asset library, which will
    be supported by GridFS in MongoDB.
    '''
    if request.method != 'POST':
        # (cdodge) @todo: Is there a way to do a - say - 'raise Http400'?
        return HttpResponseBadRequest()

    # construct a location from the passed in path
    location = ['i4x', org, course, 'course', coursename]
    if not has_access(request.user, location):
        return HttpResponseForbidden()
    
    # Does the course actually exist?!? Get anything from it to prove its existance
    
    try:
        item = modulestore().get_item(location)
    except:
        # no return it as a Bad Request response
        logging.error('Could not find course' + location)
        return HttpResponseBadRequest()

    # compute a 'filename' which is similar to the location formatting, we're using the 'filename'
    # nomenclature since we're using a FileSystem paradigm here. We're just imposing
    # the Location string formatting expectations to keep things a bit more consistent

    name = request.FILES['file'].name
    mime_type = request.FILES['file'].content_type
    filedata = request.FILES['file'].read()

    file_location = StaticContent.compute_location(org, course, name)

    content = StaticContent(file_location, name, mime_type, filedata)

    # first commit to the DB
    contentstore().save(content)

    # then remove the cache so we're not serving up stale content
    # NOTE: we're not re-populating the cache here as the DB owns the last-modified timestamp
    # which is used when serving up static content. This integrity is needed for
    # browser-side caching support. We *could* re-fetch the saved content so that we have the
    # timestamp populated, but we might as well wait for the first real request to come in
    # to re-populate the cache.
    del_cached_content(content.location)

    # if we're uploading an image, then let's generate a thumbnail so that we can
    # serve it up when needed without having to rescale on the fly
    if mime_type.split('/')[0] == 'image':
        try:
            # not sure if this is necessary, but let's rewind the stream just in case
            request.FILES['file'].seek(0)

            # use PIL to do the thumbnail generation (http://www.pythonware.com/products/pil/)
            # My understanding is that PIL will maintain aspect ratios while restricting
            # the max-height/width to be whatever you pass in as 'size'
            # @todo: move the thumbnail size to a configuration setting?!?
            im = Image.open(request.FILES['file'])

            # I've seen some exceptions from the PIL library when trying to save palletted 
            # PNG files to JPEG. Per the google-universe, they suggest converting to RGB first.
            im = im.convert('RGB')
            size = 128, 128
            im.thumbnail(size, Image.ANTIALIAS)
            thumbnail_file = StringIO.StringIO()
            im.save(thumbnail_file, 'JPEG')
            thumbnail_file.seek(0)
        
            # use a naming convention to associate originals with the thumbnail
            thumbnail_name = content.generate_thumbnail_name()

            # then just store this thumbnail as any other piece of content
            thumbnail_file_location = StaticContent.compute_location(org, course, 
                                                                              thumbnail_name)
            thumbnail_content = StaticContent(thumbnail_file_location, thumbnail_name, 
                                              'image/jpeg', thumbnail_file)
            contentstore().save(thumbnail_content)

            # remove any cached content at this location, as thumbnails are treated just like any
            # other bit of static content
            del_cached_content(thumbnail_content.location)
        except:
            # catch, log, and continue as thumbnails are not a hard requirement
            logging.error('Failed to generate thumbnail for {0}. Continuing...'.format(name))


    return HttpResponse('Upload completed')

'''
This view will return all CMS users who are editors for the specified course
'''
@login_required
@ensure_csrf_cookie
def manage_users(request, org, course, name):
    location = ['i4x', org, course, 'course', name]
    
    # check that logged in user has permissions to this item
    if not has_access(request.user, location, role=ADMIN_ROLE_NAME):
        raise PermissionDenied()

    return render_to_response('manage_users.html', {
        'editors': get_users_in_course_group_by_role(location, EDITOR_ROLE_NAME)
    })
    

def create_json_response(errmsg = None):
    if errmsg is not None:
        resp = HttpResponse(json.dumps({'Status': 'Failed', 'ErrMsg' : errmsg}))
    else:
        resp = HttpResponse(json.dumps({'Status': 'OK'}))

    return resp

'''
This POST-back view will add a user - specified by email - to the list of editors for
the specified course
'''
@login_required
@ensure_csrf_cookie
def add_user(request, org, course, name):
    email = request.POST["email"]

    if email=='':
        return create_json_response('Please specify an email address.')

    location = ['i4x', org, course, 'course', name]
    
    # check that logged in user has admin permissions to this course
    if not has_access(request.user, location, role=ADMIN_ROLE_NAME):
        raise PermissionDenied()
    
    user = get_user_by_email(email)
    
    # user doesn't exist?!? Return error.
    if user is None:
        return create_json_response('Could not find user by email address \'{0}\'.'.format(email))

    # user exists, but hasn't activated account?!?
    if not user.is_active:
        return create_json_response('User {0} has registered but has not yet activated his/her account.'.format(email))

    # ok, we're cool to add to the course group
    add_user_to_course_group(request.user, user, location, EDITOR_ROLE_NAME)

    return create_json_response()

'''
This POST-back view will remove a user - specified by email - from the list of editors for
the specified course
'''
@login_required
@ensure_csrf_cookie
def remove_user(request, org, course, name):
    email = request.POST["email"]

    location = ['i4x', org, course, 'course', name]
    
    # check that logged in user has admin permissions on this course
    if not has_access(request.user, location, role=ADMIN_ROLE_NAME):
        raise PermissionDenied()

    user = get_user_by_email(email)
    if user is None:
        return create_json_response('Could not find user by email address \'{0}\'.'.format(email))

    remove_user_from_course_group(request.user, user, location, EDITOR_ROLE_NAME)

    return create_json_response()

@login_required
@ensure_csrf_cookie
<<<<<<< HEAD
def asset_index(request, org, course, name):
    """
    Display an editable asset library

    org, course, name: Attributes of the Location for the item to edit
    """
    location = ['i4x', org, course, 'course', name]
    
    # check that logged in user has permissions to this item
    if not has_access(request.user, location):
        raise PermissionDenied()

    upload_asset_callback_url = reverse('upload_asset', kwargs = {
            'org' : org,
            'course' : course,
            'coursename' : name
            })
    
    course_reference = StaticContent.compute_location(org, course, name)
    assets = contentstore().get_all_content_for_course(course_reference)
    asset_display = []
    for asset in assets:
        id = asset['_id']
        display_info = {}
        display_info['displayname'] = asset['displayname']
        display_info['uploadDate'] = asset['uploadDate']
        contentstore_reference = StaticContent.compute_location(id['org'], id['course'], id['name'])
        display_info['url'] = StaticContent.get_url_path_from_location(contentstore_reference)
        
        asset_display.append(display_info)

    print assets[0]
    return render_to_response('asset_index.html', {
        'assets': asset_display,
        'upload_asset_callback_url': upload_asset_callback_url
    })
    
=======
def asset_index(request, location):
    return render_to_response('asset_index.html',{})

# points to the temporary course landing page with log in and sign up
def landing(request, org, course, coursename):
    return render_to_response('temp-course-landing.html', {})
>>>>>>> 580164e1
<|MERGE_RESOLUTION|>--- conflicted
+++ resolved
@@ -658,7 +658,6 @@
 
 @login_required
 @ensure_csrf_cookie
-<<<<<<< HEAD
 def asset_index(request, org, course, name):
     """
     Display an editable asset library
@@ -696,11 +695,7 @@
         'upload_asset_callback_url': upload_asset_callback_url
     })
     
-=======
-def asset_index(request, location):
-    return render_to_response('asset_index.html',{})
 
 # points to the temporary course landing page with log in and sign up
 def landing(request, org, course, coursename):
-    return render_to_response('temp-course-landing.html', {})
->>>>>>> 580164e1
+    return render_to_response('temp-course-landing.html', {})