import json
import shutil
from django.test.client import Client
from django.test.utils import override_settings
from django.conf import settings
from django.core.urlresolvers import reverse
from path import path
from tempdir import mkdtemp_clean
from datetime import timedelta
import json
from fs.osfs import OSFS
import copy
from json import loads

from django.contrib.auth.models import User
from cms.djangoapps.contentstore.utils import get_modulestore

from utils import ModuleStoreTestCase, parse_json
from xmodule.modulestore.tests.factories import CourseFactory, ItemFactory

from xmodule.modulestore import Location
from xmodule.modulestore.store_utilities import clone_course
from xmodule.modulestore.store_utilities import delete_course
from xmodule.modulestore.django import modulestore
from xmodule.contentstore.django import contentstore
from xmodule.templates import update_templates
from xmodule.modulestore.xml_exporter import export_to_xml
from xmodule.modulestore.xml_importer import import_from_xml
from xmodule.modulestore.inheritance import own_metadata

from xmodule.capa_module import CapaDescriptor
from xmodule.course_module import CourseDescriptor
from xmodule.seq_module import SequenceDescriptor
from xmodule.modulestore.exceptions import ItemNotFoundError

TEST_DATA_MODULESTORE = copy.deepcopy(settings.MODULESTORE)
TEST_DATA_MODULESTORE['default']['OPTIONS']['fs_root'] = path('common/test/data')
TEST_DATA_MODULESTORE['direct']['OPTIONS']['fs_root'] = path('common/test/data')


@override_settings(MODULESTORE=TEST_DATA_MODULESTORE)
class ContentStoreToyCourseTest(ModuleStoreTestCase):
    """
    Tests that rely on the toy courses.
    TODO: refactor using CourseFactory so they do not.
    """
    def setUp(self):
        uname = 'testuser'
        email = 'test+courses@edx.org'
        password = 'foo'

        # Create the use so we can log them in.
        self.user = User.objects.create_user(uname, email, password)

        # Note that we do not actually need to do anything
        # for registration if we directly mark them active.
        self.user.is_active = True
        # Staff has access to view all courses
        self.user.is_staff = True
        self.user.save()

        self.client = Client()
        self.client.login(username=uname, password=password)

    def check_edit_unit(self, test_course_name):
        import_from_xml(modulestore(), 'common/test/data/', [test_course_name])

        for descriptor in modulestore().get_items(Location(None, None, 'vertical', None, None)):
            print "Checking ", descriptor.location.url()
            print descriptor.__class__, descriptor.location
            resp = self.client.get(reverse('edit_unit', kwargs={'location': descriptor.location.url()}))
            self.assertEqual(resp.status_code, 200)

    def test_edit_unit_toy(self):
        self.check_edit_unit('toy')

    def test_edit_unit_full(self):
        self.check_edit_unit('full')

    def test_static_tab_reordering(self):
        import_from_xml(modulestore(), 'common/test/data/', ['full'])

        module_store = modulestore('direct')
        course = module_store.get_item(Location(['i4x', 'edX', 'full', 'course', '6.002_Spring_2012', None]))

        # reverse the ordering
        reverse_tabs = []
        for tab in course.tabs:
            if tab['type'] == 'static_tab':
                reverse_tabs.insert(0, 'i4x://edX/full/static_tab/{0}'.format(tab['url_slug']))

        self.client.post(reverse('reorder_static_tabs'), json.dumps({'tabs': reverse_tabs}), "application/json")

        course = module_store.get_item(Location(['i4x', 'edX', 'full', 'course', '6.002_Spring_2012', None]))

        # compare to make sure that the tabs information is in the expected order after the server call
        course_tabs = []
        for tab in course.tabs:
            if tab['type'] == 'static_tab':
                course_tabs.append('i4x://edX/full/static_tab/{0}'.format(tab['url_slug']))

        self.assertEqual(reverse_tabs, course_tabs)

    def test_delete(self):
        import_from_xml(modulestore(), 'common/test/data/', ['full'])

        module_store = modulestore('direct')

        sequential = module_store.get_item(Location(['i4x', 'edX', 'full', 'sequential', 'Administrivia_and_Circuit_Elements', None]))

        chapter = module_store.get_item(Location(['i4x', 'edX', 'full', 'chapter','Week_1', None]))

        # make sure the parent no longer points to the child object which was deleted
        self.assertTrue(sequential.location.url() in chapter.children)

<<<<<<< HEAD
        self.client.post(reverse('delete_item'),
            json.dumps({'id': sequential.location.url(), 'delete_children': 'true'}),
=======
        self.client.post(reverse('delete_item'), 
            json.dumps({'id': sequential.location.url(), 'delete_children':'true', 'delete_all_versions':'true'}), 
>>>>>>> 0b2226b0
            "application/json")

        found = False
        try:
            module_store.get_item(Location(['i4x', 'edX', 'full', 'sequential', 'Administrivia_and_Circuit_Elements', None]))
            found = True
        except ItemNotFoundError:
            pass

        self.assertFalse(found)

        chapter = module_store.get_item(Location(['i4x', 'edX', 'full', 'chapter','Week_1', None]))

        # make sure the parent no longer points to the child object which was deleted
        self.assertFalse(sequential.location.url() in chapter.children)



    def test_about_overrides(self):
        '''
        This test case verifies that a course can use specialized override for about data, e.g. /about/Fall_2012/effort.html
        while there is a base definition in /about/effort.html
        '''
        import_from_xml(modulestore(), 'common/test/data/', ['full'])
        module_store = modulestore('direct')
        effort = module_store.get_item(Location(['i4x', 'edX', 'full', 'about', 'effort', None]))
        self.assertEqual(effort.data, '6 hours')

        # this one should be in a non-override folder
        effort = module_store.get_item(Location(['i4x', 'edX', 'full', 'about', 'end_date', None]))
        self.assertEqual(effort.data, 'TBD')

    def test_remove_hide_progress_tab(self):
        import_from_xml(modulestore(), 'common/test/data/', ['full'])

        module_store = modulestore('direct')
        content_store = contentstore()

        source_location = CourseDescriptor.id_to_location('edX/full/6.002_Spring_2012')
        course = module_store.get_item(source_location)
        self.assertFalse(course.hide_progress_tab)

    def test_clone_course(self):

        course_data = {
            'template': 'i4x://edx/templates/course/Empty',
            'org': 'MITx',
            'number': '999',
            'display_name': 'Robot Super Course',
            }

        import_from_xml(modulestore(), 'common/test/data/', ['full'])

        resp = self.client.post(reverse('create_new_course'), course_data)
        self.assertEqual(resp.status_code, 200)
        data = parse_json(resp)
        self.assertEqual(data['id'], 'i4x://MITx/999/course/Robot_Super_Course')

        module_store = modulestore('direct')
        content_store = contentstore()

        source_location = CourseDescriptor.id_to_location('edX/full/6.002_Spring_2012')
        dest_location = CourseDescriptor.id_to_location('MITx/999/Robot_Super_Course')

        clone_course(module_store, content_store, source_location, dest_location)

        # now loop through all the units in the course and verify that the clone can render them, which
        # means the objects are at least present
        items = module_store.get_items(Location(['i4x', 'edX', 'full', 'vertical', None]))
        self.assertGreater(len(items), 0)
        clone_items = module_store.get_items(Location(['i4x', 'MITx', '999', 'vertical', None]))
        self.assertGreater(len(clone_items), 0)
        for descriptor in items:
            new_loc = descriptor.location._replace(org='MITx', course='999')
            print "Checking {0} should now also be at {1}".format(descriptor.location.url(), new_loc.url())
            resp = self.client.get(reverse('edit_unit', kwargs={'location': new_loc.url()}))
            self.assertEqual(resp.status_code, 200)

    def test_delete_course(self):
        import_from_xml(modulestore(), 'common/test/data/', ['full'])

        module_store = modulestore('direct')
        content_store = contentstore()

        location = CourseDescriptor.id_to_location('edX/full/6.002_Spring_2012')

        delete_course(module_store, content_store, location, commit=True)

        items = module_store.get_items(Location(['i4x', 'edX', 'full', 'vertical', None]))
        self.assertEqual(len(items), 0)

    def verify_content_existence(self, modulestore, root_dir, location, dirname, category_name, filename_suffix=''):
        fs = OSFS(root_dir / 'test_export')
        self.assertTrue(fs.exists(dirname))

        query_loc = Location('i4x', location.org, location.course, category_name, None)
        items = modulestore.get_items(query_loc)

        for item in items:
            fs = OSFS(root_dir / ('test_export/' + dirname))
            self.assertTrue(fs.exists(item.location.name + filename_suffix))

    def test_export_course(self):
        module_store = modulestore('direct')
        content_store = contentstore()

        import_from_xml(module_store, 'common/test/data/', ['full'])
        location = CourseDescriptor.id_to_location('edX/full/6.002_Spring_2012')

        root_dir = path(mkdtemp_clean())

        print 'Exporting to tempdir = {0}'.format(root_dir)

        # export out to a tempdir
        export_to_xml(module_store, content_store, location, root_dir, 'test_export')

        # check for static tabs
        self.verify_content_existence(module_store, root_dir, location, 'tabs', 'static_tab', '.html')

        # check for custom_tags
        self.verify_content_existence(module_store, root_dir, location, 'info', 'course_info', '.html')

        # check for custom_tags
        self.verify_content_existence(module_store, root_dir, location, 'custom_tags', 'custom_tag_template')

        # check for graiding_policy.json
        fs = OSFS(root_dir / 'test_export/policies/6.002_Spring_2012')
        self.assertTrue(fs.exists('grading_policy.json'))

        course = module_store.get_item(location)
        # compare what's on disk compared to what we have in our course
        with fs.open('grading_policy.json', 'r') as grading_policy:
            on_disk = loads(grading_policy.read())
            self.assertEqual(on_disk, course.grading_policy)

        #check for policy.json
        self.assertTrue(fs.exists('policy.json'))

        # compare what's on disk to what we have in the course module
        with fs.open('policy.json', 'r') as course_policy:
            on_disk = loads(course_policy.read())
            self.assertIn('course/6.002_Spring_2012', on_disk)
            self.assertEqual(on_disk['course/6.002_Spring_2012'], own_metadata(course))

        # remove old course
        delete_course(module_store, content_store, location)

        # reimport
        import_from_xml(module_store, root_dir, ['test_export'])

        items = module_store.get_items(Location(['i4x', 'edX', 'full', 'vertical', None]))
        self.assertGreater(len(items), 0)
        for descriptor in items:
            print "Checking {0}....".format(descriptor.location.url())
            resp = self.client.get(reverse('edit_unit', kwargs={'location': descriptor.location.url()}))
            self.assertEqual(resp.status_code, 200)

        shutil.rmtree(root_dir)

    def test_course_handouts_rewrites(self):
        module_store = modulestore('direct')
        content_store = contentstore()

        # import a test course
        import_from_xml(module_store, 'common/test/data/', ['full'])

        handout_location = Location(['i4x', 'edX', 'full', 'course_info', 'handouts'])

        # get module info
        resp = self.client.get(reverse('module_info', kwargs={'module_location': handout_location}))

        # make sure we got a successful response
        self.assertEqual(resp.status_code, 200)

        # check that /static/ has been converted to the full path
        # note, we know the link it should be because that's what in the 'full' course in the test data
        self.assertContains(resp, '/c4x/edX/full/asset/handouts_schematic_tutorial.pdf')

    def test_export_course_with_unknown_metadata(self):
        module_store = modulestore('direct')
        content_store = contentstore()

        import_from_xml(module_store, 'common/test/data/', ['full'])
        location = CourseDescriptor.id_to_location('edX/full/6.002_Spring_2012')

        root_dir = path(mkdtemp_clean())

        course = module_store.get_item(location)

        metadata = own_metadata(course)
        # add a bool piece of unknown metadata so we can verify we don't throw an exception
        metadata['new_metadata'] = True

        module_store.update_metadata(location, metadata)

        print 'Exporting to tempdir = {0}'.format(root_dir)

        # export out to a tempdir
        exported = False
        try:
            export_to_xml(module_store, content_store, location, root_dir, 'test_export')
            exported = True
        except Exception:
            pass

        self.assertTrue(exported)

class ContentStoreTest(ModuleStoreTestCase):
    """
    Tests for the CMS ContentStore application.
    """
    def setUp(self):
        """
        These tests need a user in the DB so that the django Test Client
        can log them in.
        They inherit from the ModuleStoreTestCase class so that the mongodb collection
        will be cleared out before each test case execution and deleted
        afterwards.
        """
        uname = 'testuser'
        email = 'test+courses@edx.org'
        password = 'foo'

        # Create the use so we can log them in.
        self.user = User.objects.create_user(uname, email, password)

        # Note that we do not actually need to do anything
        # for registration if we directly mark them active.
        self.user.is_active = True
        # Staff has access to view all courses
        self.user.is_staff = True
        self.user.save()

        self.client = Client()
        self.client.login(username=uname, password=password)

        self.course_data = {
            'template': 'i4x://edx/templates/course/Empty',
            'org': 'MITx',
            'number': '999',
            'display_name': 'Robot Super Course',
            }

    def test_create_course(self):
        """Test new course creation - happy path"""
        resp = self.client.post(reverse('create_new_course'), self.course_data)
        self.assertEqual(resp.status_code, 200)
        data = parse_json(resp)
        self.assertEqual(data['id'], 'i4x://MITx/999/course/Robot_Super_Course')

    def test_create_course_duplicate_course(self):
        """Test new course creation - error path"""
        resp = self.client.post(reverse('create_new_course'), self.course_data)
        resp = self.client.post(reverse('create_new_course'), self.course_data)
        data = parse_json(resp)
        self.assertEqual(resp.status_code, 200)
        self.assertEqual(data['ErrMsg'], 'There is already a course defined with this name.')

    def test_create_course_duplicate_number(self):
        """Test new course creation - error path"""
        resp = self.client.post(reverse('create_new_course'), self.course_data)
        self.course_data['display_name'] = 'Robot Super Course Two'

        resp = self.client.post(reverse('create_new_course'), self.course_data)
        data = parse_json(resp)

        self.assertEqual(resp.status_code, 200)
        self.assertEqual(data['ErrMsg'],
            'There is already a course defined with the same organization and course number.')

    def test_create_course_with_bad_organization(self):
        """Test new course creation - error path for bad organization name"""
        self.course_data['org'] = 'University of California, Berkeley'
        resp = self.client.post(reverse('create_new_course'), self.course_data)
        data = parse_json(resp)

        self.assertEqual(resp.status_code, 200)
        self.assertEqual(data['ErrMsg'],
            "Unable to create course 'Robot Super Course'.\n\nInvalid characters in 'University of California, Berkeley'.")

    def test_course_index_view_with_no_courses(self):
        """Test viewing the index page with no courses"""
        # Create a course so there is something to view
        resp = self.client.get(reverse('index'))
        self.assertContains(resp,
            '<h1 class="title-1">My Courses</h1>',
            status_code=200,
            html=True)

    def test_course_factory(self):
        """Test that the course factory works correctly."""
        course = CourseFactory.create()
        self.assertIsInstance(course, CourseDescriptor)

    def test_item_factory(self):
        """Test that the item factory works correctly."""
        course = CourseFactory.create()
        item = ItemFactory.create(parent_location=course.location)
        self.assertIsInstance(item, SequenceDescriptor)

    def test_course_index_view_with_course(self):
        """Test viewing the index page with an existing course"""
        CourseFactory.create(display_name='Robot Super Educational Course')
        resp = self.client.get(reverse('index'))
        self.assertContains(resp,
            '<span class="class-name">Robot Super Educational Course</span>',
            status_code=200,
            html=True)

    def test_course_overview_view_with_course(self):
        """Test viewing the course overview page with an existing course"""
        CourseFactory.create(org='MITx', course='999', display_name='Robot Super Course')

        data = {
                'org': 'MITx',
                'course': '999',
                'name': Location.clean('Robot Super Course'),
                }

        resp = self.client.get(reverse('course_index', kwargs=data))
        self.assertContains(resp,
            '<article class="courseware-overview" data-course-id="i4x://MITx/999/course/Robot_Super_Course">',
            status_code=200,
            html=True)

    def test_clone_item(self):
        """Test cloning an item. E.g. creating a new section"""
        CourseFactory.create(org='MITx', course='999', display_name='Robot Super Course')

        section_data = {
            'parent_location': 'i4x://MITx/999/course/Robot_Super_Course',
            'template': 'i4x://edx/templates/chapter/Empty',
            'display_name': 'Section One',
            }

        resp = self.client.post(reverse('clone_item'), section_data)

        self.assertEqual(resp.status_code, 200)
        data = parse_json(resp)
        self.assertRegexpMatches(data['id'],
            '^i4x:\/\/MITx\/999\/chapter\/([0-9]|[a-f]){32}$')

    def test_capa_module(self):
        """Test that a problem treats markdown specially."""
        CourseFactory.create(org='MITx', course='999', display_name='Robot Super Course')

        problem_data = {
            'parent_location': 'i4x://MITx/999/course/Robot_Super_Course',
            'template': 'i4x://edx/templates/problem/Blank_Common_Problem'
            }

        resp = self.client.post(reverse('clone_item'), problem_data)

        self.assertEqual(resp.status_code, 200)
        payload = parse_json(resp)
        problem_loc = payload['id']
        problem = get_modulestore(problem_loc).get_item(problem_loc)
        # should be a CapaDescriptor
        self.assertIsInstance(problem, CapaDescriptor, "New problem is not a CapaDescriptor")
        context = problem.get_context()
        self.assertIn('markdown', context, "markdown is missing from context")
        self.assertNotIn('markdown', problem.editable_metadata_fields, "Markdown slipped into the editable metadata fields")

    def test_import_metadata_with_attempts_empty_string(self):
        import_from_xml(modulestore(), 'common/test/data/', ['simple'])
        module_store = modulestore('direct')
        did_load_item = False
        try:
            module_store.get_item(Location(['i4x', 'edX', 'simple', 'problem', 'ps01-simple', None]))
            did_load_item = True
        except ItemNotFoundError:
            pass

        # make sure we found the item (e.g. it didn't error while loading)
        self.assertTrue(did_load_item)

    def test_metadata_inheritance(self):
        import_from_xml(modulestore(), 'common/test/data/', ['full'])

        module_store = modulestore('direct')
        course = module_store.get_item(Location(['i4x', 'edX', 'full', 'course', '6.002_Spring_2012', None]))

        verticals = module_store.get_items(['i4x', 'edX', 'full', 'vertical', None, None])

        # let's assert on the metadata_inheritance on an existing vertical
        for vertical in verticals:
            self.assertEqual(course.lms.xqa_key, vertical.lms.xqa_key)

        self.assertGreater(len(verticals), 0)

        new_component_location = Location('i4x', 'edX', 'full', 'html', 'new_component')
        source_template_location = Location('i4x', 'edx', 'templates', 'html', 'Blank_HTML_Page')

        # crate a new module and add it as a child to a vertical
        module_store.clone_item(source_template_location, new_component_location)
        parent = verticals[0]
        module_store.update_children(parent.location, parent.children + [new_component_location.url()])

        # flush the cache
        module_store.get_cached_metadata_inheritance_tree(new_component_location, -1)
        new_module = module_store.get_item(new_component_location)

        # check for grace period definition which should be defined at the course level
        self.assertEqual(parent.lms.graceperiod, new_module.lms.graceperiod)

        self.assertEqual(course.lms.xqa_key, new_module.lms.xqa_key)

        #
        # now let's define an override at the leaf node level
        #
        new_module.lms.graceperiod = timedelta(1)
        module_store.update_metadata(new_module.location, own_metadata(new_module))

        # flush the cache and refetch
        module_store.get_cached_metadata_inheritance_tree(new_component_location, -1)
        new_module = module_store.get_item(new_component_location)

        self.assertEqual(timedelta(1), new_module.lms.graceperiod)


class TemplateTestCase(ModuleStoreTestCase):

    def test_template_cleanup(self):
        module_store = modulestore('direct')

        # insert a bogus template in the store
        bogus_template_location = Location('i4x', 'edx', 'templates', 'html', 'bogus')
        source_template_location = Location('i4x', 'edx', 'templates', 'html', 'Blank_HTML_Page')

        module_store.clone_item(source_template_location, bogus_template_location)

        verify_create = module_store.get_item(bogus_template_location)
        self.assertIsNotNone(verify_create)

        # now run cleanup
        update_templates()

        # now try to find dangling template, it should not be in DB any longer
        asserted = False
        try:
            verify_create = module_store.get_item(bogus_template_location)
        except ItemNotFoundError:
            asserted = True

        self.assertTrue(asserted)<|MERGE_RESOLUTION|>--- conflicted
+++ resolved
@@ -113,13 +113,8 @@
         # make sure the parent no longer points to the child object which was deleted
         self.assertTrue(sequential.location.url() in chapter.children)
 
-<<<<<<< HEAD
         self.client.post(reverse('delete_item'),
-            json.dumps({'id': sequential.location.url(), 'delete_children': 'true'}),
-=======
-        self.client.post(reverse('delete_item'), 
-            json.dumps({'id': sequential.location.url(), 'delete_children':'true', 'delete_all_versions':'true'}), 
->>>>>>> 0b2226b0
+            json.dumps({'id': sequential.location.url(), 'delete_children': 'true', 'delete_all_versions': 'true'}),
             "application/json")
 
         found = False
