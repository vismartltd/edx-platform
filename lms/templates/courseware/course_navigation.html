--- conflicted
+++ resolved
@@ -43,11 +43,7 @@
 <nav class="${active_page} course-material">
   <div class="inner-wrapper">
     <ol class="course-tabs">
-<<<<<<< HEAD
-      % for tab in CourseTabList.iterate_displayable(course, settings, user.is_authenticated(), has_access(user, 'staff', course, course.id), not UserProfile.has_registered(user), include_instructor_tab=True):
-=======
-      % for tab in CourseTabList.iterate_displayable(course, settings, user.is_authenticated(), has_access(user, 'staff', course, course.id), user_is_enrolled):
->>>>>>> 8323939b
+      % for tab in CourseTabList.iterate_displayable(course, settings, user.is_authenticated(), has_access(user, 'staff', course, course.id), not UserProfile.has_registered(user)):
         <%
             tab_is_active = (tab.tab_id == active_page) or (tab.tab_id == default_tab)
             tab_image = notification_image_for_tab(tab, user, course)
