div.book-wrapper {
  @extend .table-wrapper;

  #open_close_accordion {
    display: none;
  }

  section.book-sidebar {
    @extend .sidebar;
    @extend .tran;
    @include box-sizing(border-box);
    padding: 10px 0;
    border-radius: 3px 0 0 3px;
    border-right: 1px solid #ccc;

    ul#booknav {
      font-size: em(14);

      .chapter-number {
      }

      .chapter {
        float: left;
        width: 87%;
        line-height: 1.4em;
      }

      .page-number {
        float: right;
        width: 12%;
        font-size: .8em;
        line-height: 2.1em;
        text-align: right;
        color: #9a9a9a;
        opacity: 0;
        @include transition(opacity .15s);
      }

      li {
        background: none;
        border-bottom: 0;
        padding-left: lh();       

        a {
          padding: 0;
          @include clearfix;

          &:hover {
            background-color: transparent;

            .page-number {
              opacity: 1;
            }
          }
        }

        div.hitarea {
          background-image: url('../images/treeview-default.gif');
          
          position: relative;
          top: 4px;

          &:hover {
            filter: alpha(opacity=60);
            opacity: 0.6;
          }
        }

        ul {
          background: none;
          margin-top: lh(.25);
          padding-top: lh(.25);

          li {
            padding-bottom: 10px;
          }
        }
      }

      > li {
        padding: 5px 6px;
        margin: 0 16px 5px 25px;
      }
    }
  }

  section.book {
    @extend .content;
<<<<<<< HEAD
=======
    padding-right: 0;
    padding-left: lh();
>>>>>>> e89a7b67

    nav {
      @extend .clearfix;

      a {
        @extend .block-link;
        padding: 0 lh();
      }

      ul {
        @extend .clearfix;

        li {
          position: absolute;
          height: 100%;
          width: flex-grid(2, 8);

          a {
            background-color: rgba(#000, .7);
            background-position: center;
            background-repeat: no-repeat;
            @include box-sizing(border-box);
            display: table;
            height: 100%;
            opacity: 0;
            filter: alpha(opacity=0);
            text-indent: -9999px;
            @include transition;
            vertical-align: middle;
            width: 100%;

            &:hover {
              opacity: 1;
              filter: alpha(opacity=100);
            }
          }

          &.last {
            left: 0;

            a {
              background-image: url('../images/textbook/textbook-left.png');
            }
          }

          &.next {
            right: 0;

            a {
              background-image: url('../images/textbook/textbook-right.png');
            }
          }

        }
      }

      &.bottom-nav {
        border-bottom: 0;
        margin-bottom: -(lh());
        margin-top: lh();
      }
    }

    section.page {
      border: 1px solid $border-color;
      position: relative;
      text-align: center;

      img {
        max-width: 100%;
      }
    }
  }

  &.closed {
    section.book-sidebar {
      width: flex-grid(.6);

      header#open_close_accordion {
        padding: 0;

        a {
          background-image: url('../images/slide-right-icon.png');
        }

        h2 {
          padding: 0;
          visibility: hidden;
          width: 10px;
        }
      }

      ul#booknav {
        max-height: 100px;
        overflow: hidden;
        padding: 0;
        visibility: hidden;
        width: 10px;
      }
    }

    section.course-content {
      width: flex-grid(11.5) + flex-gutter();
    }
  }
}<|MERGE_RESOLUTION|>--- conflicted
+++ resolved
@@ -86,11 +86,6 @@
 
   section.book {
     @extend .content;
-<<<<<<< HEAD
-=======
-    padding-right: 0;
-    padding-left: lh();
->>>>>>> e89a7b67
 
     nav {
       @extend .clearfix;
