--- conflicted
+++ resolved
@@ -13,12 +13,9 @@
 urlpatterns = ('',
     url(r'^$', 'student.views.index', name="root"), # Main marketing page, or redirect to courseware
     url(r'^dashboard$', 'student.views.dashboard', name="dashboard"),
-<<<<<<< HEAD
 
-=======
     url(r'^admin_dashboard$', 'dashboard.views.dashboard'),
     
->>>>>>> 3baba6a3
     url(r'^change_email$', 'student.views.change_email_request'),
     url(r'^email_confirm/(?P<key>[^/]*)$', 'student.views.confirm_email_change'),
     url(r'^change_name$', 'student.views.change_name_request'),
@@ -64,11 +61,7 @@
     url(r'^contact$', 'static_template_view.views.render',
         {'template': 'contact.html'}, name="contact"),
     url(r'^press$', 'student.views.press', name="press"),
-<<<<<<< HEAD
     url(r'^faq$', 'static_template_view.views.render',
-=======
-    url(r'^faq$', 'static_template_view.views.render', 
->>>>>>> 3baba6a3
         {'template': 'faq.html'}, name="faq_edx"),
     url(r'^help$', 'static_template_view.views.render',
         {'template': 'help.html'}, name="help_edx"),
