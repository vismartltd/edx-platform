from django.conf import settings
from django.conf.urls.defaults import patterns, include, url
from django.contrib import admin
from django.conf.urls.static import static

import django.contrib.auth.views

# Uncomment the next two lines to enable the admin:
if settings.DEBUG:
    from django.contrib import admin
    admin.autodiscover()

urlpatterns = ('',
    url(r'^$', 'student.views.index', name="root"), # Main marketing page, or redirect to courseware
    url(r'^dashboard$', 'student.views.dashboard', name="dashboard"),
    
    url(r'^change_email$', 'student.views.change_email_request'),
    url(r'^email_confirm/(?P<key>[^/]*)$', 'student.views.confirm_email_change'),
    url(r'^change_name$', 'student.views.change_name_request'),
    url(r'^accept_name_change$', 'student.views.accept_name_change'),
    url(r'^reject_name_change$', 'student.views.reject_name_change'),
    url(r'^pending_name_changes$', 'student.views.pending_name_changes'),
    
    url(r'^event$', 'track.views.user_track'),
    url(r'^t/(?P<template>[^/]*)$', 'static_template_view.views.index'), # TODO: Is this used anymore? What is STATIC_GRAB?
    
    url(r'^login$', 'student.views.login_user'),
    url(r'^login/(?P<error>[^/]*)$', 'student.views.login_user'),
    url(r'^logout$', 'student.views.logout_user', name='logout'),
    url(r'^create_account$', 'student.views.create_account'),
    url(r'^activate/(?P<key>[^/]*)$', 'student.views.activate_account'),
    
    url(r'^password_reset/$', 'student.views.password_reset', name='password_reset'),
    ## Obsolete Django views for password resets
    ## TODO: Replace with Mako-ized views
    url(r'^password_change/$', django.contrib.auth.views.password_change,
        name='auth_password_change'),
    url(r'^password_change_done/$', django.contrib.auth.views.password_change_done,
        name='auth_password_change_done'),
    url(r'^password_reset_confirm/(?P<uidb36>[0-9A-Za-z]+)-(?P<token>.+)/$',
        django.contrib.auth.views.password_reset_confirm,
        name='auth_password_reset_confirm'),
    url(r'^password_reset_complete/$', django.contrib.auth.views.password_reset_complete,
        name='auth_password_reset_complete'),
    url(r'^password_reset_done/$', django.contrib.auth.views.password_reset_done,
        name='auth_password_reset_done'),
    
    url(r'^heartbeat$', include('heartbeat.urls')),
    
    url(r'^university_profile/(?P<org_id>[^/]+)$', 'courseware.views.university_profile', name="university_profile"),
    
    #Semi-static views (these need to be rendered and have the login bar, but don't change)
    url(r'^404$', 'static_template_view.views.render', 
        {'template': '404.html'}, name="404"),
    url(r'^about$', 'static_template_view.views.render', 
        {'template': 'about.html'}, name="about_edx"),
    url(r'^jobs$', 'static_template_view.views.render', 
        {'template': 'jobs.html'}, name="jobs"),
    url(r'^contact$', 'static_template_view.views.render', 
        {'template': 'contact.html'}, name="contact"),
    url(r'^press$', 'static_template_view.views.render', 
        {'template': 'press.html'}, name="press"),
    url(r'^faq$', 'static_template_view.views.render', 
        {'template': 'faq.html'}, name="faq_edx"),
    url(r'^help$', 'static_template_view.views.render', 
        {'template': 'help.html'}, name="help_edx"),
    url(r'^pressrelease$', 'static_template_view.views.render', 
        {'template': 'pressrelease.html'}, name="pressrelease"),
    url(r'^tos$', 'static_template_view.views.render', 
        {'template': 'tos.html'}, name="tos"),
    url(r'^privacy$', 'static_template_view.views.render', 
        {'template': 'privacy.html'}, name="privacy_edx"),
    url(r'^copyright$', 'static_template_view.views.render', 
        {'template': 'copyright.html'}, name="copyright"),
    url(r'^honor$', 'static_template_view.views.render', 
        {'template': 'honor.html'}, name="honor"),
        
    
    # TODO: These urls no longer work. They need to be updated before they are re-enabled
    # url(r'^send_feedback$', 'util.views.send_feedback'),
    # url(r'^reactivate/(?P<key>[^/]*)$', 'student.views.reactivation_email'),
)

if settings.PERFSTATS:
    urlpatterns += (url(r'^reprofile$','perfstats.views.end_profile'),)

if settings.COURSEWARE_ENABLED:
    urlpatterns += (
        url(r'^masquerade/', include('masquerade.urls')),
        url(r'^jumpto/(?P<probname>[^/]+)/$', 'courseware.views.jump_to'),
        url(r'^modx/(?P<id>.*?)/(?P<dispatch>[^/]*)$', 'courseware.module_render.modx_dispatch'), #reset_problem'),
        url(r'^xqueue/(?P<username>[^/]*)/(?P<id>.*?)/(?P<dispatch>[^/]*)$', 'courseware.module_render.xqueue_callback'),
        url(r'^change_setting$', 'student.views.change_setting'),
<<<<<<< HEAD
        url(r'^s/(?P<template>[^/]*)$', 'static_template_view.views.auth_index'),
        #    url(r'^course_info/$', 'student.views.courseinfo'),
        #    url(r'^show_circuit/(?P<circuit>[^/]*)$', 'circuit.views.show_circuit'),
        url(r'^edit_circuit/(?P<circuit>[^/]*)$', 'circuit.views.edit_circuit'),
        url(r'^save_circuit/(?P<circuit>[^/]*)$', 'circuit.views.save_circuit'),
        url(r'^calculate$', 'util.views.calculate'),
        url(r'^heartbeat$', include('heartbeat.urls')),
        
        
        url(r'^change_enrollment$', 
            'courseware.views.change_enrollment', name="change_enrollment"),
        
        # Multicourse related:
=======
        
        # TODO: These views need to be updated before they work
        # url(r'^calculate$', 'util.views.calculate'),
        # url(r'^gradebook$', 'courseware.views.gradebook'),
        # TODO: We should probably remove the circuit package. I believe it was only used in the old way of saving wiki circuits for the wiki
        # url(r'^edit_circuit/(?P<circuit>[^/]*)$', 'circuit.views.edit_circuit'),
        # url(r'^save_circuit/(?P<circuit>[^/]*)$', 'circuit.views.save_circuit'),
                
>>>>>>> 53303968
        url(r'^courses/?$', 'courseware.views.courses', name="courses"),        
        #About the course
        url(r'^courses/(?P<course_id>[^/]+/[^/]+/[^/]+)/about$', 
            'courseware.views.course_about', name="about_course"),
        
        #Inside the course
        url(r'^courses/(?P<course_id>[^/]+/[^/]+/[^/]+)/info$', 
            'courseware.views.course_info', name="info"),
        url(r'^courses/(?P<course_id>[^/]+/[^/]+/[^/]+)/book$', 
            'staticbook.views.index', name="book"),
        url(r'^courses/(?P<course_id>[^/]+/[^/]+/[^/]+)/book/(?P<page>[^/]*)$', 
            'staticbook.views.index'),
        url(r'^courses/(?P<course_id>[^/]+/[^/]+/[^/]+)/book-shifted/(?P<page>[^/]*)$', 
            'staticbook.views.index_shifted'),
        url(r'^courses/(?P<course_id>[^/]+/[^/]+/[^/]+)/courseware/?$', 
            'courseware.views.index', name="courseware"),
        url(r'^courses/(?P<course_id>[^/]+/[^/]+/[^/]+)/courseware/(?P<chapter>[^/]*)/(?P<section>[^/]*)/$', 
            'courseware.views.index', name="courseware_section"),
        url(r'^courses/(?P<course_id>[^/]+/[^/]+/[^/]+)/profile$', 
            'courseware.views.profile', name="profile"),
        url(r'^courses/(?P<course_id>[^/]+/[^/]+/[^/]+)/profile/(?P<student_id>[^/]*)/$', 
            'courseware.views.profile'),
    )
    
    # Multicourse wiki
if settings.WIKI_ENABLED:
    urlpatterns += (
        url(r'^wiki/', include('simplewiki.urls')),
        url(r'^courses/(?P<course_id>[^/]+/[^/]+/[^/]+)/wiki/', include('simplewiki.urls')),
    )

if settings.QUICKEDIT:
	urlpatterns += (url(r'^quickedit/(?P<id>[^/]*)$', 'dogfood.views.quickedit'),)
	urlpatterns += (url(r'^dogfood/(?P<id>[^/]*)$', 'dogfood.views.df_capa_problem'),)

if settings.ASKBOT_ENABLED:
    urlpatterns += (url(r'^%s' % settings.ASKBOT_URL, include('askbot.urls')), \
                    url(r'^admin/', include(admin.site.urls)), \
                    url(r'^settings/', include('askbot.deps.livesettings.urls')), \
                    url(r'^followit/', include('followit.urls')), \
#                       url(r'^robots.txt$', include('robots.urls')),
                              )

if settings.DEBUG:
    ## Jasmine
    urlpatterns=urlpatterns + (url(r'^_jasmine/', include('django_jasmine.urls')),)

urlpatterns = patterns(*urlpatterns)

if settings.DEBUG:
    urlpatterns += static(settings.STATIC_URL, document_root=settings.STATIC_ROOT)
    
    
#Custom error pages 
handler404 = 'static_template_view.views.render_404'
handler500 = 'static_template_view.views.render_500'
<|MERGE_RESOLUTION|>--- conflicted
+++ resolved
@@ -91,21 +91,6 @@
         url(r'^modx/(?P<id>.*?)/(?P<dispatch>[^/]*)$', 'courseware.module_render.modx_dispatch'), #reset_problem'),
         url(r'^xqueue/(?P<username>[^/]*)/(?P<id>.*?)/(?P<dispatch>[^/]*)$', 'courseware.module_render.xqueue_callback'),
         url(r'^change_setting$', 'student.views.change_setting'),
-<<<<<<< HEAD
-        url(r'^s/(?P<template>[^/]*)$', 'static_template_view.views.auth_index'),
-        #    url(r'^course_info/$', 'student.views.courseinfo'),
-        #    url(r'^show_circuit/(?P<circuit>[^/]*)$', 'circuit.views.show_circuit'),
-        url(r'^edit_circuit/(?P<circuit>[^/]*)$', 'circuit.views.edit_circuit'),
-        url(r'^save_circuit/(?P<circuit>[^/]*)$', 'circuit.views.save_circuit'),
-        url(r'^calculate$', 'util.views.calculate'),
-        url(r'^heartbeat$', include('heartbeat.urls')),
-        
-        
-        url(r'^change_enrollment$', 
-            'courseware.views.change_enrollment', name="change_enrollment"),
-        
-        # Multicourse related:
-=======
         
         # TODO: These views need to be updated before they work
         # url(r'^calculate$', 'util.views.calculate'),
@@ -114,8 +99,10 @@
         # url(r'^edit_circuit/(?P<circuit>[^/]*)$', 'circuit.views.edit_circuit'),
         # url(r'^save_circuit/(?P<circuit>[^/]*)$', 'circuit.views.save_circuit'),
                 
->>>>>>> 53303968
-        url(r'^courses/?$', 'courseware.views.courses', name="courses"),        
+        url(r'^courses/?$', 'courseware.views.courses', name="courses"),     
+        url(r'^change_enrollment$', 
+            'courseware.views.change_enrollment', name="change_enrollment"),
+           
         #About the course
         url(r'^courses/(?P<course_id>[^/]+/[^/]+/[^/]+)/about$', 
             'courseware.views.course_about', name="about_course"),
